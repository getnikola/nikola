# -*- coding: utf-8 -*-
# vim: set wrap textwidth=300

u"""Test shortcodes."""


import pytest
from nikola import shortcodes
from .base import FakeSite


def noargs(site, data='', lang=''):
    return "noargs {0} success!".format(data)


def arg(*args, **kwargs):
    # don’t clutter the kwargs dict
    kwargs.pop('site')
    data = kwargs.pop('data')
    kwargs.pop('lang')
    return "arg {0}/{1}/{2}".format(args, sorted(kwargs.items()), data)


def _fakesite():
    s = FakeSite()
    s.register_shortcode('noargs', noargs)
    s.register_shortcode('arg', arg)
    return s


fakesite = pytest.fixture(scope="module")(_fakesite)


def test_noargs(fakesite):
    assert shortcodes.apply_shortcodes(
        'test({{% noargs %}})', fakesite.shortcode_registry)[0] == 'test(noargs  success!)'
    assert shortcodes.apply_shortcodes(
        'test({{% noargs %}}\\hello world/{{% /noargs %}})', fakesite.
        shortcode_registry)[0] == 'test(noargs \\hello world/ success!)'


def test_arg_pos(fakesite):
    assert shortcodes.apply_shortcodes(
        'test({{% arg 1 %}})', fakesite.shortcode_registry)[0] == "test(arg ('1',)/[]/)"
    assert shortcodes.apply_shortcodes(
        'test({{% arg 1 2aa %}})', fakesite.shortcode_registry)[0] == "test(arg ('1', '2aa')/[]/)"
    assert shortcodes.apply_shortcodes(
        'test({{% arg "hello world" %}})', fakesite.shortcode_registry)[0] == "test(arg ('hello world',)/[]/)"
    assert shortcodes.apply_shortcodes(
        'test({{% arg back\\ slash arg2 %}})', fakesite.shortcode_registry)[0] == "test(arg ('back slash', 'arg2')/[]/)"
    assert shortcodes.apply_shortcodes(
        'test({{% arg "%}}" %}})', fakesite.shortcode_registry)[0] == "test(arg ('%}}',)/[]/)"


def test_arg_keyword(fakesite):
    assert shortcodes.apply_shortcodes(
        'test({{% arg 1a=2b %}})', fakesite.shortcode_registry)[0] == "test(arg ()/[('1a', '2b')]/)"
    assert shortcodes.apply_shortcodes(
        'test({{% arg 1a="2b 3c" 4d=5f %}})', fakesite.shortcode_registry)[0] == "test(arg ()/[('1a', '2b 3c'), ('4d', '5f')]/)"
    assert shortcodes.apply_shortcodes('test({{% arg 1a="2b 3c" 4d=5f back=slash\\ slash %}})',
                                       fakesite.shortcode_registry)[0] == "test(arg ()/[('1a', '2b 3c'), ('4d', '5f'), ('back', 'slash slash')]/)"


def test_data(fakesite):
    assert shortcodes.apply_shortcodes(
        'test({{% arg 123 %}}Hello!{{% /arg %}})', fakesite.shortcode_registry)[0] == "test(arg ('123',)/[]/Hello!)"
    assert shortcodes.apply_shortcodes('test({{% arg 123 456 foo=bar %}}Hello world!{{% /arg %}})',
                                       fakesite.shortcode_registry)[0] == "test(arg ('123', '456')/[('foo', 'bar')]/Hello world!)"
    assert shortcodes.apply_shortcodes('test({{% arg 123 456 foo=bar baz="quotes rock." %}}Hello test suite!{{% /arg %}})',
                                       fakesite.shortcode_registry)[0] == "test(arg ('123', '456')/[('baz', 'quotes rock.'), ('foo', 'bar')]/Hello test suite!)"
    assert shortcodes.apply_shortcodes('test({{% arg "123 foo" foobar foo=bar baz="quotes rock." %}}Hello test suite!!{{% /arg %}})',
                                       fakesite.shortcode_registry)[0] == "test(arg ('123 foo', 'foobar')/[('baz', 'quotes rock.'), ('foo', 'bar')]/Hello test suite!!)"


<<<<<<< HEAD
class TestErrors(BaseTestCase):
    def setUp(self):
        self.fakesite = _fakesite()

    def test_errors(self):
        self.assertRaisesRegex(
            shortcodes.ParsingError,
            "^Shortcode 'start' starting at .* is not terminated correctly with '%}}'!",
            shortcodes.apply_shortcodes, '{{% start', self.fakesite.
            shortcode_registry, raise_exceptions=True)
        self.assertRaisesRegex(
            shortcodes.ParsingError,
            "^Syntax error in shortcode 'wrong' at .*: expecting whitespace!",
            shortcodes.apply_shortcodes, '{{% wrong ending %%}', self.fakesite.
            shortcode_registry, raise_exceptions=True)
        self.assertRaisesRegex(
            shortcodes.ParsingError,
            "^Found shortcode ending '{{% /end %}}' which isn't closing a started shortcode",
            shortcodes.apply_shortcodes, '{{% start %}} {{% /end %}}', self.
            fakesite.shortcode_registry, raise_exceptions=True)
        self.assertRaisesRegex(
            shortcodes.ParsingError, "^Unexpected end of unquoted string",
            shortcodes.apply_shortcodes, '{{% start "asdf %}}', self.fakesite.
            shortcode_registry, raise_exceptions=True)
        self.assertRaisesRegex(shortcodes.ParsingError,
                               "^String starting at .* must be non-empty!",
                               shortcodes.apply_shortcodes,
                               '{{% start =b %}}', self.fakesite.
                               shortcode_registry, raise_exceptions=True)
        self.assertRaisesRegex(shortcodes.ParsingError,
                               "^Unexpected end of data while escaping",
                               shortcodes.apply_shortcodes, '{{% start "a\\',
                               self.fakesite.shortcode_registry,
                               raise_exceptions=True)
        self.assertRaisesRegex(shortcodes.ParsingError,
                               "^Unexpected end of data while escaping",
                               shortcodes.apply_shortcodes, '{{% start a\\',
                               self.fakesite.shortcode_registry,
                               raise_exceptions=True)
        self.assertRaisesRegex(shortcodes.ParsingError,
                               "^Unexpected quotation mark in unquoted string",
                               shortcodes.apply_shortcodes,
                               '{{% start a"b" %}}', self.fakesite.
                               shortcode_registry, raise_exceptions=True)
        self.assertRaisesRegex(
            shortcodes.ParsingError,
            "^Syntax error in shortcode 'start' at .*: expecting whitespace!",
            shortcodes.apply_shortcodes, '{{% start "a"b %}}', self.fakesite.
            shortcode_registry, raise_exceptions=True)
        self.assertRaisesRegex(
            shortcodes.ParsingError,
            "^Syntax error: '{{%' must be followed by shortcode name",
            shortcodes.apply_shortcodes, '{{% %}}', self.fakesite.
            shortcode_registry, raise_exceptions=True)
        self.assertRaisesRegex(
            shortcodes.ParsingError,
            "^Syntax error: '{{%' must be followed by shortcode name",
            shortcodes.apply_shortcodes, '{{%', self.fakesite.
            shortcode_registry, raise_exceptions=True)
        self.assertRaisesRegex(
            shortcodes.ParsingError,
            "^Syntax error: '{{%' must be followed by shortcode name",
            shortcodes.apply_shortcodes, '{{% ', self.fakesite.
            shortcode_registry, raise_exceptions=True)
        self.assertRaisesRegex(
            shortcodes.ParsingError,
            "^Found shortcode ending '{{% / %}}' which isn't closing a started shortcode",
            shortcodes.apply_shortcodes, '{{% / %}}', self.fakesite.
            shortcode_registry, raise_exceptions=True)
        self.assertRaisesRegex(shortcodes.ParsingError,
                               "^Syntax error: '{{% /' must be followed by ' %}}'",
                               shortcodes.apply_shortcodes, '{{% / a %}}',
                               self.fakesite.shortcode_registry,
                               raise_exceptions=True)
        self.assertRaisesRegex(
            shortcodes.ParsingError,
            "^Shortcode '<==' starting at .* is not terminated correctly with '%}}'!",
            shortcodes.apply_shortcodes, '==> {{% <==', self.fakesite.
            shortcode_registry, raise_exceptions=True)
=======
def test_errors(fakesite):
    with pytest.raises(shortcodes.ParsingError, match="^Shortcode 'start' starting at .* is not terminated correctly with '%}}'!"):
        shortcodes.apply_shortcodes('{{% start', fakesite.shortcode_registry, raise_exceptions=True)

    with pytest.raises(shortcodes.ParsingError, match="^Syntax error in shortcode 'wrong' at .*: expecting whitespace!"):
        shortcodes.apply_shortcodes('{{% wrong ending %%}', fakesite.shortcode_registry, raise_exceptions=True)

    with pytest.raises(shortcodes.ParsingError, match="^Found shortcode ending '{{% /end %}}' which isn't closing a started shortcode"):
        shortcodes.apply_shortcodes('{{% start %}} {{% /end %}}', fakesite.shortcode_registry, raise_exceptions=True)

    with pytest.raises(shortcodes.ParsingError, match="^Unexpected end of unquoted string"):
        shortcodes.apply_shortcodes('{{% start "asdf %}}', fakesite.shortcode_registry, raise_exceptions=True)

    with pytest.raises(shortcodes.ParsingError, match="^String starting at .* must be non-empty!"):
        shortcodes.apply_shortcodes('{{% start =b %}}', fakesite.shortcode_registry, raise_exceptions=True)

    with pytest.raises(shortcodes.ParsingError, match="^Unexpected end of data while escaping"):
        shortcodes.apply_shortcodes('{{% start "a\\', fakesite.shortcode_registry, raise_exceptions=True)

    with pytest.raises(shortcodes.ParsingError, match="^Unexpected end of data while escaping"):
        shortcodes.apply_shortcodes('{{% start a\\', fakesite.shortcode_registry, raise_exceptions=True)

    with pytest.raises(shortcodes.ParsingError, match="^Unexpected quotation mark in unquoted string"):
        shortcodes.apply_shortcodes('{{% start a"b" %}}', fakesite.shortcode_registry, raise_exceptions=True)

    with pytest.raises(shortcodes.ParsingError, match="^Syntax error in shortcode 'start' at .*: expecting whitespace!"):
        shortcodes.apply_shortcodes('{{% start "a"b %}}', fakesite.shortcode_registry, raise_exceptions=True)

    with pytest.raises(shortcodes.ParsingError, match="^Syntax error: '{{%' must be followed by shortcode name"):
        shortcodes.apply_shortcodes('{{% %}}', fakesite.shortcode_registry, raise_exceptions=True)

    with pytest.raises(shortcodes.ParsingError, match="^Syntax error: '{{%' must be followed by shortcode name"):
        shortcodes.apply_shortcodes('{{%', fakesite.shortcode_registry, raise_exceptions=True)

    with pytest.raises(shortcodes.ParsingError, match="^Syntax error: '{{%' must be followed by shortcode name"):
        shortcodes.apply_shortcodes('{{% ', fakesite.shortcode_registry, raise_exceptions=True)

    with pytest.raises(shortcodes.ParsingError, match="^Found shortcode ending '{{% / %}}' which isn't closing a started shortcode"):
        shortcodes.apply_shortcodes('{{% / %}}', fakesite.shortcode_registry, raise_exceptions=True)

    with pytest.raises(shortcodes.ParsingError, match="^Syntax error: '{{% /' must be followed by ' %}}'"):
        shortcodes.apply_shortcodes('{{% / a %}}', fakesite.shortcode_registry, raise_exceptions=True)

    with pytest.raises(shortcodes.ParsingError, match="^Shortcode '<==' starting at .* is not terminated correctly with '%}}'!"):
        shortcodes.apply_shortcodes('==> {{% <==', fakesite.shortcode_registry, raise_exceptions=True)
>>>>>>> f0979330


@pytest.mark.parametrize(
    "input, expected",
    [('{{% foo %}}', (u'SC1', {u'SC1': u'{{% foo %}}'})),
     ('{{% foo %}} bar {{% /foo %}}',
      (u'SC1', {u'SC1': u'{{% foo %}} bar {{% /foo %}}'})),
     ('AAA{{% foo %}} bar {{% /foo %}}BBB',
      (u'AAASC1BBB', {u'SC1': u'{{% foo %}} bar {{% /foo %}}'})),
     ('AAA{{% foo %}} {{% bar %}} {{% /foo %}}BBB',
      (u'AAASC1BBB', {u'SC1': u'{{% foo %}} {{% bar %}} {{% /foo %}}'})),
     ('AAA{{% foo %}} {{% /bar %}} {{% /foo %}}BBB',
      (u'AAASC1BBB', {u'SC1': u'{{% foo %}} {{% /bar %}} {{% /foo %}}'})),
     ('AAA{{% foo %}} {{% bar %}} quux {{% /bar %}} {{% /foo %}}BBB',
      (u'AAASC1BBB',
       {u'SC1': u'{{% foo %}} {{% bar %}} quux {{% /bar %}} {{% /foo %}}'})),
     ('AAA{{% foo %}} BBB {{% bar %}} quux {{% /bar %}} CCC',
      (u'AAASC1 BBB SC2 CCC',
       {u'SC1': u'{{% foo %}}', u'SC2': u'{{% bar %}} quux {{% /bar %}}'})), ])
def test_extract_shortcodes(input, expected, monkeypatch):
    i = iter('SC%d' % i for i in range(1, 100))
    monkeypatch.setattr(shortcodes, '_new_sc_id', i.__next__)
    extracted = shortcodes.extract_shortcodes(input)
    assert extracted == expected<|MERGE_RESOLUTION|>--- conflicted
+++ resolved
@@ -72,87 +72,6 @@
                                        fakesite.shortcode_registry)[0] == "test(arg ('123 foo', 'foobar')/[('baz', 'quotes rock.'), ('foo', 'bar')]/Hello test suite!!)"
 
 
-<<<<<<< HEAD
-class TestErrors(BaseTestCase):
-    def setUp(self):
-        self.fakesite = _fakesite()
-
-    def test_errors(self):
-        self.assertRaisesRegex(
-            shortcodes.ParsingError,
-            "^Shortcode 'start' starting at .* is not terminated correctly with '%}}'!",
-            shortcodes.apply_shortcodes, '{{% start', self.fakesite.
-            shortcode_registry, raise_exceptions=True)
-        self.assertRaisesRegex(
-            shortcodes.ParsingError,
-            "^Syntax error in shortcode 'wrong' at .*: expecting whitespace!",
-            shortcodes.apply_shortcodes, '{{% wrong ending %%}', self.fakesite.
-            shortcode_registry, raise_exceptions=True)
-        self.assertRaisesRegex(
-            shortcodes.ParsingError,
-            "^Found shortcode ending '{{% /end %}}' which isn't closing a started shortcode",
-            shortcodes.apply_shortcodes, '{{% start %}} {{% /end %}}', self.
-            fakesite.shortcode_registry, raise_exceptions=True)
-        self.assertRaisesRegex(
-            shortcodes.ParsingError, "^Unexpected end of unquoted string",
-            shortcodes.apply_shortcodes, '{{% start "asdf %}}', self.fakesite.
-            shortcode_registry, raise_exceptions=True)
-        self.assertRaisesRegex(shortcodes.ParsingError,
-                               "^String starting at .* must be non-empty!",
-                               shortcodes.apply_shortcodes,
-                               '{{% start =b %}}', self.fakesite.
-                               shortcode_registry, raise_exceptions=True)
-        self.assertRaisesRegex(shortcodes.ParsingError,
-                               "^Unexpected end of data while escaping",
-                               shortcodes.apply_shortcodes, '{{% start "a\\',
-                               self.fakesite.shortcode_registry,
-                               raise_exceptions=True)
-        self.assertRaisesRegex(shortcodes.ParsingError,
-                               "^Unexpected end of data while escaping",
-                               shortcodes.apply_shortcodes, '{{% start a\\',
-                               self.fakesite.shortcode_registry,
-                               raise_exceptions=True)
-        self.assertRaisesRegex(shortcodes.ParsingError,
-                               "^Unexpected quotation mark in unquoted string",
-                               shortcodes.apply_shortcodes,
-                               '{{% start a"b" %}}', self.fakesite.
-                               shortcode_registry, raise_exceptions=True)
-        self.assertRaisesRegex(
-            shortcodes.ParsingError,
-            "^Syntax error in shortcode 'start' at .*: expecting whitespace!",
-            shortcodes.apply_shortcodes, '{{% start "a"b %}}', self.fakesite.
-            shortcode_registry, raise_exceptions=True)
-        self.assertRaisesRegex(
-            shortcodes.ParsingError,
-            "^Syntax error: '{{%' must be followed by shortcode name",
-            shortcodes.apply_shortcodes, '{{% %}}', self.fakesite.
-            shortcode_registry, raise_exceptions=True)
-        self.assertRaisesRegex(
-            shortcodes.ParsingError,
-            "^Syntax error: '{{%' must be followed by shortcode name",
-            shortcodes.apply_shortcodes, '{{%', self.fakesite.
-            shortcode_registry, raise_exceptions=True)
-        self.assertRaisesRegex(
-            shortcodes.ParsingError,
-            "^Syntax error: '{{%' must be followed by shortcode name",
-            shortcodes.apply_shortcodes, '{{% ', self.fakesite.
-            shortcode_registry, raise_exceptions=True)
-        self.assertRaisesRegex(
-            shortcodes.ParsingError,
-            "^Found shortcode ending '{{% / %}}' which isn't closing a started shortcode",
-            shortcodes.apply_shortcodes, '{{% / %}}', self.fakesite.
-            shortcode_registry, raise_exceptions=True)
-        self.assertRaisesRegex(shortcodes.ParsingError,
-                               "^Syntax error: '{{% /' must be followed by ' %}}'",
-                               shortcodes.apply_shortcodes, '{{% / a %}}',
-                               self.fakesite.shortcode_registry,
-                               raise_exceptions=True)
-        self.assertRaisesRegex(
-            shortcodes.ParsingError,
-            "^Shortcode '<==' starting at .* is not terminated correctly with '%}}'!",
-            shortcodes.apply_shortcodes, '==> {{% <==', self.fakesite.
-            shortcode_registry, raise_exceptions=True)
-=======
 def test_errors(fakesite):
     with pytest.raises(shortcodes.ParsingError, match="^Shortcode 'start' starting at .* is not terminated correctly with '%}}'!"):
         shortcodes.apply_shortcodes('{{% start', fakesite.shortcode_registry, raise_exceptions=True)
@@ -198,7 +117,6 @@
 
     with pytest.raises(shortcodes.ParsingError, match="^Shortcode '<==' starting at .* is not terminated correctly with '%}}'!"):
         shortcodes.apply_shortcodes('==> {{% <==', fakesite.shortcode_registry, raise_exceptions=True)
->>>>>>> f0979330
 
 
 @pytest.mark.parametrize(
