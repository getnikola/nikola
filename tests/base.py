--- conflicted
+++ resolved
@@ -25,12 +25,7 @@
     RestExtension
 )
 
-<<<<<<< HEAD
-__all__ = ["BaseTestCase", "cd", "initialize_localeborg", "LOCALE_DEFAULT", "LOCALE_OTHER"]
-
-=======
 __all__ = ["BaseTestCase", "cd"]
->>>>>>> 8043bf6a
 
 nikola.utils.LOGGER.handlers.append(logbook.TestHandler())
 
