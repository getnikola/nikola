"""
Base classes and utilities for Nikola tests.

Alongside a contextmanager to switch directories this module contains
a Site substitute for rendering tests.
"""

import os
from contextlib import contextmanager

<<<<<<< HEAD
import logbook
from yapsy.PluginManager import PluginManager

=======
>>>>>>> a6c0b02d
import nikola.utils
import nikola.shortcodes
from nikola.plugin_categories import (
    Command,
    Task,
    LateTask,
    TemplateSystem,
    PageCompiler,
    TaskMultiplier,
    CompilerExtension,
    MarkdownExtension,
    RestExtension,
)

__all__ = ["cd", "FakeSite"]

nikola.utils.LOGGER.handlers.append(logbook.TestHandler())


@contextmanager
def cd(path):
    old_dir = os.getcwd()
    os.chdir(path)
    yield
    os.chdir(old_dir)


class FakeSite:
    def __init__(self):
        self.template_system = self
        self.invariant = False
        self.debug = True
        self.config = {
            "DISABLED_PLUGINS": [],
            "EXTRA_PLUGINS": [],
            "DEFAULT_LANG": "en",
            "MARKDOWN_EXTENSIONS": [
                "markdown.extensions.fenced_code",
                "markdown.extensions.codehilite",
            ],
            "TRANSLATIONS_PATTERN": "{path}.{lang}.{ext}",
            "LISTINGS_FOLDERS": {"listings": "listings"},
            "TRANSLATIONS": {"en": ""},
        }
        self.EXTRA_PLUGINS = self.config["EXTRA_PLUGINS"]
        self.plugin_manager = PluginManager(
            categories_filter={
                "Command": Command,
                "Task": Task,
                "LateTask": LateTask,
                "TemplateSystem": TemplateSystem,
                "PageCompiler": PageCompiler,
                "TaskMultiplier": TaskMultiplier,
                "CompilerExtension": CompilerExtension,
                "MarkdownExtension": MarkdownExtension,
                "RestExtension": RestExtension,
            }
        )
        self.shortcode_registry = {}
        self.plugin_manager.setPluginInfoExtension("plugin")
        places = [os.path.join(os.path.dirname(nikola.utils.__file__), "plugins")]
        self.plugin_manager.setPluginPlaces(places)
        self.plugin_manager.collectPlugins()
        self.compiler_extensions = self._activate_plugins_of_category(
            "CompilerExtension"
        )

        self.timeline = [FakePost(title="Fake post", slug="fake-post")]
        self.rst_transforms = []
        self.post_per_input_file = {}
        # This is to make plugin initialization happy
        self.template_system = self
        self.name = "mako"

    def _activate_plugins_of_category(self, category):
        """Activate all the plugins of a given category and return them."""
        # this code duplicated in nikola/nikola.py
        plugins = []
        for plugin_info in self.plugin_manager.getPluginsOfCategory(category):
            if plugin_info.name in self.config.get("DISABLED_PLUGINS"):
                self.plugin_manager.removePluginFromCategory(plugin_info, category)
            else:
                self.plugin_manager.activatePluginByName(plugin_info.name)
                plugin_info.plugin_object.set_site(self)
                plugins.append(plugin_info)
        return plugins

    def render_template(self, name, _, context):
        return '<img src="IMG.jpg">'

    # this code duplicated in nikola/nikola.py
    def register_shortcode(self, name, f):
        """Register function f to handle shortcode "name"."""
        if name in self.shortcode_registry:
<<<<<<< HEAD
            nikola.utils.LOGGER.warn("Shortcode name conflict: %s", name)
=======
            nikola.utils.LOGGER.warning('Shortcode name conflict: %s', name)
>>>>>>> a6c0b02d
            return
        self.shortcode_registry[name] = f

    def apply_shortcodes(self, data, *a, **kw):
        """Apply shortcodes from the registry on data."""
        return nikola.shortcodes.apply_shortcodes(data, self.shortcode_registry, **kw)

    def apply_shortcodes_uuid(self, data, shortcodes, *a, **kw):
        """Apply shortcodes from the registry on data."""
        return nikola.shortcodes.apply_shortcodes(data, self.shortcode_registry, **kw)


class FakePost:
    def __init__(self, title, slug):
        self._title = title
        self._slug = slug
        self._meta = {"slug": slug}

    def title(self):
        return self._title

    def meta(self, key):
        return self._meta[key]

    def permalink(self):
        return "/posts/" + self._slug<|MERGE_RESOLUTION|>--- conflicted
+++ resolved
@@ -8,12 +8,8 @@
 import os
 from contextlib import contextmanager
 
-<<<<<<< HEAD
-import logbook
 from yapsy.PluginManager import PluginManager
 
-=======
->>>>>>> a6c0b02d
 import nikola.utils
 import nikola.shortcodes
 from nikola.plugin_categories import (
@@ -29,8 +25,6 @@
 )
 
 __all__ = ["cd", "FakeSite"]
-
-nikola.utils.LOGGER.handlers.append(logbook.TestHandler())
 
 
 @contextmanager
@@ -108,11 +102,7 @@
     def register_shortcode(self, name, f):
         """Register function f to handle shortcode "name"."""
         if name in self.shortcode_registry:
-<<<<<<< HEAD
-            nikola.utils.LOGGER.warn("Shortcode name conflict: %s", name)
-=======
             nikola.utils.LOGGER.warning('Shortcode name conflict: %s', name)
->>>>>>> a6c0b02d
             return
         self.shortcode_registry[name] = f
 
