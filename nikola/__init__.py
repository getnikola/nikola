<<<<<<< HEAD
from .nikola import Nikola  # NOQA
=======
from nikola import Nikola  # NOQA
import plugins
>>>>>>> 58380098
<|MERGE_RESOLUTION|>--- conflicted
+++ resolved
@@ -1,6 +1,2 @@
-<<<<<<< HEAD
 from .nikola import Nikola  # NOQA
-=======
-from nikola import Nikola  # NOQA
 import plugins
->>>>>>> 58380098
