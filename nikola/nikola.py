--- conflicted
+++ resolved
@@ -685,14 +685,10 @@
                                              'posts_section_name',
                                              'posts_section_title',
                                              'front_index_header',
-<<<<<<< HEAD
-=======
-                                             'rss_path',
-                                             'rss_filename_base',
->>>>>>> 75a1f70c
                                              )
 
         self._ALL_PAGE_DEPENDENCIES_TRANSLATABLE = ('rss_path',
+                                                    'rss_filename_base',
                                                     )
         # WARNING: navigation_links SHOULD NOT be added to the list above.
         #          Themes ask for [lang] there and we should provide it.
@@ -1131,13 +1127,6 @@
             'CONTENT_FOOTER')
         self._GLOBAL_CONTEXT['generate_atom'] = self.config.get('GENERATE_ATOM')
         self._GLOBAL_CONTEXT['generate_rss'] = self.config.get('GENERATE_RSS')
-<<<<<<< HEAD
-=======
-        self._GLOBAL_CONTEXT['atom_extension'] = self.config.get('ATOM_EXTENSION')
-        self._GLOBAL_CONTEXT['rss_extension'] = self.config.get('RSS_EXTENSION')
-        self._GLOBAL_CONTEXT['rss_path'] = self.config.get('RSS_PATH')
-        self._GLOBAL_CONTEXT['rss_filename_base'] = self.config.get('RSS_FILENAME_BASE')
->>>>>>> 75a1f70c
         self._GLOBAL_CONTEXT['rss_link'] = self.config.get('RSS_LINK')
 
         self._GLOBAL_CONTEXT['navigation_links'] = self.config.get('NAVIGATION_LINKS')
@@ -1189,7 +1178,10 @@
         Changes of values in this dict will force a rebuild of all pages.
         Unlike global context, contents are NOT available to templates.
         """
+        self.ALL_PAGE_DEPENDENCIES['atom_extension'] = self.config.get('ATOM_EXTENSION')
+        self.ALL_PAGE_DEPENDENCIES['rss_extension'] = self.config.get('RSS_EXTENSION')
         self.ALL_PAGE_DEPENDENCIES['rss_path'] = self.config.get('RSS_PATH')
+        self.ALL_PAGE_DEPENDENCIES['rss_filename_base'] = self.config.get('RSS_FILENAME_BASE')
 
     def _activate_plugins_of_category(self, category):
         """Activate all the plugins of a given category and return them."""
