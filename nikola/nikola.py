--- conflicted
+++ resolved
@@ -190,12 +190,9 @@
             'ADD_THIS_BUTTONS': True,
             'INDEX_DISPLAY_POST_COUNT': 10,
             'INDEX_TEASERS': False,
-<<<<<<< HEAD
             'MAX_IMAGE_SIZE': 1280,
             'USE_FILENAME_AS_TITLE': True,
-=======
             'FILTERS': {},
->>>>>>> 3f314506
             'post_compilers': {
                 "rest":     ['.txt', '.rst'],
                 "markdown": ['.md', '.mdown', '.markdown'],
