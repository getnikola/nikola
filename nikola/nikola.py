# -*- coding: utf-8 -*-

# Copyright © 2012-2013 Roberto Alsina and others.

# Permission is hereby granted, free of charge, to any
# person obtaining a copy of this software and associated
# documentation files (the "Software"), to deal in the
# Software without restriction, including without limitation
# the rights to use, copy, modify, merge, publish,
# distribute, sublicense, and/or sell copies of the
# Software, and to permit persons to whom the Software is
# furnished to do so, subject to the following conditions:
#
# The above copyright notice and this permission notice
# shall be included in all copies or substantial portions of
# the Software.
#
# THE SOFTWARE IS PROVIDED "AS IS", WITHOUT WARRANTY OF ANY
# KIND, EXPRESS OR IMPLIED, INCLUDING BUT NOT LIMITED TO THE
# WARRANTIES OF MERCHANTABILITY, FITNESS FOR A PARTICULAR
# PURPOSE AND NONINFRINGEMENT. IN NO EVENT SHALL THE AUTHORS
# OR COPYRIGHT HOLDERS BE LIABLE FOR ANY CLAIM, DAMAGES OR
# OTHER LIABILITY, WHETHER IN AN ACTION OF CONTRACT, TORT OR
# OTHERWISE, ARISING FROM, OUT OF OR IN CONNECTION WITH THE
# SOFTWARE OR THE USE OR OTHER DEALINGS IN THE SOFTWARE.

from __future__ import print_function, unicode_literals
from collections import defaultdict
from copy import copy
import glob
import locale
import os
import sys
try:
    from urlparse import urlparse, urlsplit, urljoin
except ImportError:
    from urllib.parse import urlparse, urlsplit, urljoin  # NOQA
import warnings

try:
    import pyphen
except ImportError:
    pyphen = None

import lxml.html
from yapsy.PluginManager import PluginManager
import pytz

if os.getenv('NIKOLA_DEBUG'):
    import logging
    logging.basicConfig(level=logging.DEBUG)
else:
    import logging
    logging.basicConfig(level=logging.ERROR)

from .post import Post
from . import utils
from .plugin_categories import (
    Command,
    LateTask,
    PageCompiler,
    Task,
    TaskMultiplier,
    TemplateSystem,
)

config_changed = utils.config_changed

__all__ = ['Nikola']


class Nikola(object):

    """Class that handles site generation.

    Takes a site config as argument on creation.
    """
    EXTRA_PLUGINS = [
        'planetoid',
        'ipynb',
        'local_search',
        'render_mustache',
    ]

    def __init__(self, **config):
        """Setup proper environment for running tasks."""

        self.global_data = {}
        self.posts_per_year = defaultdict(list)
        self.posts_per_month = defaultdict(list)
        self.posts_per_tag = defaultdict(list)
        self.posts_per_category = defaultdict(list)
        self.post_per_file = {}
        self.timeline = []
        self.pages = []
        self._scanned = False
        self._template_system = None
        self._THEMES = None
        if not config:
            self.configured = False
        else:
            self.configured = True

        # This is the default config
        self.config = {
            'ADD_THIS_BUTTONS': True,
            'ANALYTICS': '',
            'SOCIAL_BUTTONS_CODE': SOCIAL_BUTTONS_CODE,
            'ARCHIVE_PATH': "",
            'ARCHIVE_FILENAME': "archive.html",
            'CACHE_FOLDER': 'cache',
            'CODE_COLOR_SCHEME': 'default',
            'COMMENTS_IN_GALLERIES': False,
            'COMMENTS_IN_STORIES': False,
            'CONTENT_FOOTER': '',
            'COPY_SOURCES': True,
            'CREATE_MONTHLY_ARCHIVE': False,
            'DATE_FORMAT': '%Y-%m-%d %H:%M',
            'DEFAULT_LANG': "en",
            'DEPLOY_COMMANDS': [],
            'DISABLED_PLUGINS': (),
            'DISQUS_FORUM': 'nikolademo',
            'ENABLED_EXTRAS': (),
            'EXTRA_HEAD_DATA': '',
            'FAVICONS': {},
            'FEED_LENGTH': 10,
            'FILE_METADATA_REGEXP': None,
            'FILES_FOLDERS': {'files': ''},
            'FILTERS': {},
            'GALLERY_PATH': 'galleries',
            'GZIP_FILES': False,
            'GZIP_EXTENSIONS': ('.txt', '.htm', '.html', '.css', '.js', '.json'),
            'HIDE_SOURCELINK': False,
            'HIDE_UNTRANSLATED_POSTS': False,
            'HYPHENATE': False,
            'INDEX_DISPLAY_POST_COUNT': 10,
            'INDEX_FILE': 'index.html',
            'INDEX_TEASERS': False,
            'INDEXES_TITLE': "",
            'INDEXES_PAGES': "",
            'INDEX_PATH': '',
            'LICENSE': '',
            'LINK_CHECK_WHITELIST': [],
            'LISTINGS_FOLDER': 'listings',
            'MARKDOWN_EXTENSIONS': ['fenced_code', 'codehilite'],
            'MAX_IMAGE_SIZE': 1280,
            'MATHJAX_CONFIG': '',
            'OLD_THEME_SUPPORT': True,
            'OUTPUT_FOLDER': 'output',
            'post_compilers': {
                "rest": ('.txt', '.rst'),
                "markdown": ('.md', '.mdown', '.markdown'),
                "textile": ('.textile',),
                "txt2tags": ('.t2t',),
                "bbcode": ('.bb',),
                "wiki": ('.wiki',),
                "ipynb": ('.ipynb',),
                "html": ('.html', '.htm')
            },
            'POST_PAGES': (
                ("posts/*.txt", "posts", "post.tmpl", True),
                ("stories/*.txt", "stories", "story.tmpl", False),
            ),
            'PRETTY_URLS': False,
            'FUTURE_IS_NOW': False,
            'READ_MORE_LINK': '<p class="more"><a href="{link}">{read_more}…</a></p>',
            'REDIRECTIONS': [],
            'RSS_LINK': None,
            'RSS_PATH': '',
            'RSS_TEASERS': True,
            'SEARCH_FORM': '',
            'SLUG_TAG_PATH': True,
            'STORY_INDEX': False,
            'STRIP_INDEXES': False,
            'SITEMAP_INCLUDE_FILELESS_DIRS': True,
            'TAG_PATH': 'categories',
            'TAG_PAGES_ARE_INDEXES': False,
            'THEME': 'site',
            'THEME_REVEAL_CONGIF_SUBTHEME': 'sky',
            'THEME_REVEAL_CONGIF_TRANSITION': 'cube',
            'THUMBNAIL_SIZE': 180,
            'USE_BUNDLES': True,
            'USE_CDN': False,
            'USE_FILENAME_AS_TITLE': True,
            'TIMEZONE': None,
        }

        self.config.update(config)

<<<<<<< HEAD
        # Make sure we have pyphen installed if we are using it
        if self.config.get('HYPHENATE') and pyphen is None:
            print('WARNING: Hyphenation support requires pyphen, setting HYPHENATE to False')
            self.config['HYPHENATE'] = False
=======
        # Deprecating the ADD_THIS_BUTTONS option
        if 'ADD_THIS_BUTTONS' in config:
            print("WARNING: The ADD_THIS_BUTTONS option is deprecated, use SOCIAL_BUTTONS_CODE instead.")
            if not config['ADD_THIS_BUTTONS']:
                print("WARNING: Setting SOCIAL_BUTTONS_CODE to empty because ADD_THIS_BUTTONS is False.")
                self.config['SOCIAL_BUTTONS_CODE'] = ''
>>>>>>> 2842b9e5

        # STRIP_INDEX_HTML config has been replaces with STRIP_INDEXES
        # Port it if only the oldef form is there
        if 'STRIP_INDEX_HTML' in config and 'STRIP_INDEXES' not in config:
            print("WARNING: You should configure STRIP_INDEXES instead of STRIP_INDEX_HTML")
            self.config['STRIP_INDEXES'] = config['STRIP_INDEX_HTML']

        # PRETTY_URLS defaults to enabling STRIP_INDEXES unless explicitly disabled
        if config.get('PRETTY_URLS', False) and 'STRIP_INDEXES' not in config:
            self.config['STRIP_INDEXES'] = True

        if config.get('COPY_SOURCES') and not self.config['HIDE_SOURCELINK']:
            self.config['HIDE_SOURCELINK'] = True

        self.config['TRANSLATIONS'] = self.config.get('TRANSLATIONS',
                                                      {self.config['DEFAULT_'
                                                      'LANG']: ''})

        # SITE_URL is required, but if the deprecated BLOG_URL
        # is available, use it and warn
        if 'SITE_URL' not in self.config:
            if 'BLOG_URL' in self.config:
                print("WARNING: You should configure SITE_URL instead of BLOG_URL")
                self.config['SITE_URL'] = self.config['BLOG_URL']

        self.default_lang = self.config['DEFAULT_LANG']
        self.translations = self.config['TRANSLATIONS']

        # BASE_URL defaults to SITE_URL
        if 'BASE_URL' not in self.config:
            self.config['BASE_URL'] = self.config.get('SITE_URL')

        self.plugin_manager = PluginManager(categories_filter={
            "Command": Command,
            "Task": Task,
            "LateTask": LateTask,
            "TemplateSystem": TemplateSystem,
            "PageCompiler": PageCompiler,
            "TaskMultiplier": TaskMultiplier,
        })
        self.plugin_manager.setPluginInfoExtension('plugin')
        if sys.version_info[0] == 3:
            places = [
                os.path.join(os.path.dirname(__file__), 'plugins'),
                os.path.join(os.getcwd(), 'plugins'),
            ]
        else:
            places = [
                os.path.join(os.path.dirname(__file__), utils.sys_encode('plugins')),
                os.path.join(os.getcwd(), utils.sys_encode('plugins')),
            ]
        self.plugin_manager.setPluginPlaces(places)
        self.plugin_manager.collectPlugins()

        self.commands = {}
        # Activate all command plugins
        for plugin_info in self.plugin_manager.getPluginsOfCategory("Command"):
            if (plugin_info.name in self.config['DISABLED_PLUGINS']
                or (plugin_info.name in self.EXTRA_PLUGINS and
                    plugin_info.name not in self.config['ENABLED_EXTRAS'])):
                self.plugin_manager.removePluginFromCategory(plugin_info, "Command")
                continue

            self.plugin_manager.activatePluginByName(plugin_info.name)
            plugin_info.plugin_object.set_site(self)
            plugin_info.plugin_object.short_help = plugin_info.description
            self.commands[plugin_info.name] = plugin_info.plugin_object

        # Activate all task plugins
        for task_type in ["Task", "LateTask"]:
            for plugin_info in self.plugin_manager.getPluginsOfCategory(task_type):
                if (plugin_info.name in self.config['DISABLED_PLUGINS']
                    or (plugin_info.name in self.EXTRA_PLUGINS and
                        plugin_info.name not in self.config['ENABLED_EXTRAS'])):
                    self.plugin_manager.removePluginFromCategory(plugin_info, task_type)
                    continue
                self.plugin_manager.activatePluginByName(plugin_info.name)
                plugin_info.plugin_object.set_site(self)

        # Activate all multiplier plugins
        for plugin_info in self.plugin_manager.getPluginsOfCategory("TaskMultiplier"):
            if (plugin_info.name in self.config['DISABLED_PLUGINS']
                or (plugin_info.name in self.EXTRA_PLUGINS and
                    plugin_info.name not in self.config['ENABLED_EXTRAS'])):
                self.plugin_manager.removePluginFromCategory(plugin_info, task_type)
                continue
            self.plugin_manager.activatePluginByName(plugin_info.name)
            plugin_info.plugin_object.set_site(self)

        # Activate all required compiler plugins
        for plugin_info in self.plugin_manager.getPluginsOfCategory("PageCompiler"):
            if plugin_info.name in self.config["post_compilers"].keys():
                self.plugin_manager.activatePluginByName(plugin_info.name)
                plugin_info.plugin_object.set_site(self)

        # set global_context for template rendering
        self._GLOBAL_CONTEXT = {}

        self._GLOBAL_CONTEXT['_link'] = self.link
        self._GLOBAL_CONTEXT['set_locale'] = s_l
        self._GLOBAL_CONTEXT['rel_link'] = self.rel_link
        self._GLOBAL_CONTEXT['abs_link'] = self.abs_link
        self._GLOBAL_CONTEXT['exists'] = self.file_exists
        self._GLOBAL_CONTEXT['SLUG_TAG_PATH'] = self.config[
            'SLUG_TAG_PATH']

        self._GLOBAL_CONTEXT['index_display_post_count'] = self.config[
            'INDEX_DISPLAY_POST_COUNT']
        self._GLOBAL_CONTEXT['use_bundles'] = self.config['USE_BUNDLES']
        self._GLOBAL_CONTEXT['use_cdn'] = self.config.get("USE_CDN")
        self._GLOBAL_CONTEXT['favicons'] = self.config['FAVICONS']
        self._GLOBAL_CONTEXT['date_format'] = self.config.get(
            'DATE_FORMAT', '%Y-%m-%d %H:%M')
        self._GLOBAL_CONTEXT['blog_author'] = self.config.get('BLOG_AUTHOR')
        self._GLOBAL_CONTEXT['blog_title'] = self.config.get('BLOG_TITLE')

        self._GLOBAL_CONTEXT['blog_url'] = self.config.get('SITE_URL', self.config.get('BLOG_URL'))
        self._GLOBAL_CONTEXT['blog_desc'] = self.config.get('BLOG_DESCRIPTION')
        self._GLOBAL_CONTEXT['analytics'] = self.config.get('ANALYTICS')
        self._GLOBAL_CONTEXT['add_this_buttons'] = self.config.get('SOCIAL_BUTTONS_CODE')
        self._GLOBAL_CONTEXT['social_buttons_code'] = self.config.get('SOCIAL_BUTTONS_CODE')
        self._GLOBAL_CONTEXT['translations'] = self.config.get('TRANSLATIONS')
        self._GLOBAL_CONTEXT['license'] = self.config.get('LICENSE')
        self._GLOBAL_CONTEXT['search_form'] = self.config.get('SEARCH_FORM')
        self._GLOBAL_CONTEXT['disqus_forum'] = self.config.get('DISQUS_FORUM')
        self._GLOBAL_CONTEXT['mathjax_config'] = self.config.get(
            'MATHJAX_CONFIG')
        self._GLOBAL_CONTEXT['subtheme'] = self.config.get('THEME_REVEAL_CONGIF_SUBTHEME')
        self._GLOBAL_CONTEXT['transition'] = self.config.get('THEME_REVEAL_CONGIF_TRANSITION')
        self._GLOBAL_CONTEXT['content_footer'] = self.config.get(
            'CONTENT_FOOTER')
        self._GLOBAL_CONTEXT['rss_path'] = self.config.get('RSS_PATH')
        self._GLOBAL_CONTEXT['rss_link'] = self.config.get('RSS_LINK')

        self._GLOBAL_CONTEXT['sidebar_links'] = utils.Functionary(list, self.config['DEFAULT_LANG'])
        for k, v in self.config.get('SIDEBAR_LINKS', {}).items():
            self._GLOBAL_CONTEXT['sidebar_links'][k] = v

        self._GLOBAL_CONTEXT['twitter_card'] = self.config.get(
            'TWITTER_CARD', {})
        self._GLOBAL_CONTEXT['hide_sourcelink'] = self.config.get(
            'HIDE_SOURCELINK')
        self._GLOBAL_CONTEXT['extra_head_data'] = self.config.get('EXTRA_HEAD_DATA')

        self._GLOBAL_CONTEXT.update(self.config.get('GLOBAL_CONTEXT', {}))

        # Load compiler plugins
        self.compilers = {}
        self.inverse_compilers = {}

        for plugin_info in self.plugin_manager.getPluginsOfCategory(
                "PageCompiler"):
            self.compilers[plugin_info.name] = \
                plugin_info.plugin_object

    def _get_themes(self):
        if self._THEMES is None:
            self._THEMES = utils.get_theme_chain(self.config['THEME'])
            # Check consistency of USE_CDN and the current THEME (Issue #386)
            if self.config['USE_CDN']:
                bootstrap_path = utils.get_asset_path(os.path.join(
                    'assets', 'css', 'bootstrap.min.css'), self._THEMES)
                if bootstrap_path.split(os.sep)[-4] != 'site':
                    warnings.warn('The USE_CDN option may be incompatible with your theme, because it uses a hosted version of bootstrap.')

        return self._THEMES

    THEMES = property(_get_themes)

    def _get_messages(self):
        return utils.load_messages(self.THEMES,
                                   self.translations,
                                   self.default_lang)

    MESSAGES = property(_get_messages)

    def _get_global_context(self):
        """Initialize some parts of GLOBAL_CONTEXT only when it's queried."""
        if 'messages' not in self._GLOBAL_CONTEXT:
            self._GLOBAL_CONTEXT['messages'] = self.MESSAGES
        if 'has_custom_css' not in self._GLOBAL_CONTEXT:
            # check if custom css exist and is not empty
            custom_css_path = utils.get_asset_path(
                'assets/css/custom.css',
                self.THEMES,
                self.config['FILES_FOLDERS']
            )
            if custom_css_path and self.file_exists(custom_css_path, not_empty=True):
                self._GLOBAL_CONTEXT['has_custom_css'] = True
            else:
                self._GLOBAL_CONTEXT['has_custom_css'] = False

        return self._GLOBAL_CONTEXT

    GLOBAL_CONTEXT = property(_get_global_context)

    def _get_template_system(self):
        if self._template_system is None:
            # Load template plugin
            template_sys_name = utils.get_template_engine(self.THEMES)
            pi = self.plugin_manager.getPluginByName(
                template_sys_name, "TemplateSystem")
            if pi is None:
                sys.stderr.write("Error loading {0} template system "
                                 "plugin\n".format(template_sys_name))
                sys.exit(1)
            self._template_system = pi.plugin_object
            lookup_dirs = ['templates'] + [os.path.join(utils.get_theme_path(name), "templates")
                                           for name in self.THEMES]
            self._template_system.set_directories(lookup_dirs,
                                                  self.config['CACHE_FOLDER'])
        return self._template_system

    template_system = property(_get_template_system)

    def get_compiler(self, source_name):
        """Get the correct compiler for a post from `conf.post_compilers`
        To make things easier for users, the mapping in conf.py is
        compiler->[extensions], although this is less convenient for us. The
        majority of this function is reversing that dictionary and error
        checking.
        """
        ext = os.path.splitext(source_name)[1]
        try:
            compile_html = self.inverse_compilers[ext]
        except KeyError:
            # Find the correct compiler for this files extension
            langs = [lang for lang, exts in
                     list(self.config['post_compilers'].items())
                     if ext in exts]
            if len(langs) != 1:
                if len(set(langs)) > 1:
                    exit("Your file extension->compiler definition is"
                         "ambiguous.\nPlease remove one of the file extensions"
                         "from 'post_compilers' in conf.py\n(The error is in"
                         "one of {0})".format(', '.join(langs)))
                elif len(langs) > 1:
                    langs = langs[:1]
                else:
                    exit("post_compilers in conf.py does not tell me how to "
                         "handle '{0}' extensions.".format(ext))

            lang = langs[0]
            compile_html = self.compilers[lang]
            self.inverse_compilers[ext] = compile_html

        return compile_html

    def render_template(self, template_name, output_name, context):
        local_context = {}
        local_context["template_name"] = template_name
        local_context.update(self.GLOBAL_CONTEXT)
        local_context.update(context)
        data = self.template_system.render_template(
            template_name, None, local_context)

        assert output_name.startswith(
            self.config["OUTPUT_FOLDER"])
        url_part = output_name[len(self.config["OUTPUT_FOLDER"]) + 1:]

        # Treat our site as if output/ is "/" and then make all URLs relative,
        # making the site "relocatable"
        src = os.sep + url_part
        src = os.path.normpath(src)
        # The os.sep is because normpath will change "/" to "\" on windows
        src = "/".join(src.split(os.sep))

        parsed_src = urlsplit(src)
        src_elems = parsed_src.path.split('/')[1:]

        def replacer(dst):
            # Refuse to replace links that are full URLs.
            dst_url = urlparse(dst)
            if dst_url.netloc:
                if dst_url.scheme == 'link':  # Magic link
                    dst = self.link(dst_url.netloc, dst_url.path.lstrip('/'),
                                    context['lang'])
                else:
                    return dst

            # Normalize
            dst = urljoin(src, dst)
            # Avoid empty links.
            if src == dst:
                return "#"
            # Check that link can be made relative, otherwise return dest
            parsed_dst = urlsplit(dst)
            if parsed_src[:2] != parsed_dst[:2]:
                return dst

            # Now both paths are on the same site and absolute
            dst_elems = parsed_dst.path.split('/')[1:]

            i = 0
            for (i, s), d in zip(enumerate(src_elems), dst_elems):
                if s != d:
                    break
            # Now i is the longest common prefix
            result = '/'.join(['..'] * (len(src_elems) - i - 1) +
                              dst_elems[i:])

            if not result:
                result = "."

            # Don't forget the fragment (anchor) part of the link
            if parsed_dst.fragment:
                result += "#" + parsed_dst.fragment

            assert result, (src, dst, i, src_elems, dst_elems)

            return result

        try:
            os.makedirs(os.path.dirname(output_name))
        except:
            pass
        doc = lxml.html.document_fromstring(data)
        doc.rewrite_links(replacer)
        data = b'<!DOCTYPE html>' + lxml.html.tostring(doc, encoding='utf8')
        with open(output_name, "wb+") as post_file:
            post_file.write(data)

    def current_lang(self):  # FIXME: this is duplicated, turn into a mixin
        """Return the currently set locale, if it's one of the
        available translations, or default_lang."""
        lang = utils.LocaleBorg().current_lang
        if lang:
            if lang in self.translations:
                return lang
            lang = lang.split('_')[0]
            if lang in self.translations:
                return lang
        # whatever
        return self.default_lang

    def path(self, kind, name, lang=None, is_link=False):
        """Build the path to a certain kind of page.

        kind is one of:

        * tag_index (name is ignored)
        * tag (and name is the tag name)
        * tag_rss (name is the tag name)
        * category (and name is the category name)
        * category_rss (and name is the category name)
        * archive (and name is the year, or None for the main archive index)
        * index (name is the number in index-number)
        * rss (name is ignored)
        * gallery (name is the gallery name)
        * listing (name is the source code file name)
        * post_path (name is 1st element in a post_pages tuple)

        The returned value is always a path relative to output, like
        "categories/whatever.html"

        If is_link is True, the path is absolute and uses "/" as separator
        (ex: "/archive/index.html").
        If is_link is False, the path is relative to output and uses the
        platform's separator.
        (ex: "archive\\index.html")
        """

        if lang is None:
            lang = self.current_lang()

        path = []

        if kind == "tag_index":
            path = [_f for _f in [self.config['TRANSLATIONS'][lang],
                                  self.config['TAG_PATH'],
                                  self.config['INDEX_FILE']] if _f]
        elif kind == "tag":
            if self.config['SLUG_TAG_PATH']:
                name = utils.slugify(name)
            path = [_f for _f in [self.config['TRANSLATIONS'][lang],
                                  self.config['TAG_PATH'], name + ".html"] if
                    _f]

        elif kind == "category":
            if self.config['SLUG_TAG_PATH']:
                name = utils.slugify(name)
            path = [_f for _f in [self.config['TRANSLATIONS'][lang],
                                  self.config['TAG_PATH'], "cat_" + name + ".html"] if
                    _f]
        elif kind == "tag_rss":
            if self.config['SLUG_TAG_PATH']:
                name = utils.slugify(name)
            path = [_f for _f in [self.config['TRANSLATIONS'][lang],
                                  self.config['TAG_PATH'], name + ".xml"] if
                    _f]
        elif kind == "category_rss":
            if self.config['SLUG_TAG_PATH']:
                name = utils.slugify(name)
            path = [_f for _f in [self.config['TRANSLATIONS'][lang],
                                  self.config['TAG_PATH'], "cat_" + name + ".xml"] if
                    _f]
        elif kind == "index":
            if name not in [None, 0]:
                path = [_f for _f in [self.config['TRANSLATIONS'][lang],
                                      self.config['INDEX_PATH'],
                                      'index-{0}.html'.format(name)] if _f]
            else:
                path = [_f for _f in [self.config['TRANSLATIONS'][lang],
                                      self.config['INDEX_PATH'],
                                      self.config['INDEX_FILE']]
                        if _f]
        elif kind == "post_path":
            path = [_f for _f in [self.config['TRANSLATIONS'][lang],
                                  os.path.dirname(name),
                                  self.config['INDEX_FILE']] if _f]
        elif kind == "rss":
            path = [_f for _f in [self.config['TRANSLATIONS'][lang],
                                  self.config['RSS_PATH'], 'rss.xml'] if _f]
        elif kind == "archive":
            if name:
                path = [_f for _f in [self.config['TRANSLATIONS'][lang],
                                      self.config['ARCHIVE_PATH'], name,
                                      self.config['INDEX_FILE']] if _f]
            else:
                path = [_f for _f in [self.config['TRANSLATIONS'][lang],
                                      self.config['ARCHIVE_PATH'],
                                      self.config['ARCHIVE_FILENAME']] if _f]
        elif kind == "gallery":
            path = [_f for _f in [self.config['GALLERY_PATH'], name,
                                  self.config['INDEX_FILE']] if _f]
        elif kind == "listing":
            path = [_f for _f in [self.config['LISTINGS_FOLDER'], name +
                                  '.html'] if _f]
        if is_link:
            link = '/' + ('/'.join(path))
            index_len = len(self.config['INDEX_FILE'])
            if self.config['STRIP_INDEXES'] and \
                    link[-(1 + index_len):] == '/' + self.config['INDEX_FILE']:
                return link[:-index_len]
            else:
                return link
        else:
            return os.path.join(*path)

    def link(self, *args):
        return self.path(*args, is_link=True)

    def abs_link(self, dst):
        # Normalize
        dst = urljoin(self.config['BASE_URL'], dst)

        return urlparse(dst).path

    def rel_link(self, src, dst):
        # Normalize
        src = urljoin(self.config['BASE_URL'], src)
        dst = urljoin(src, dst)
        # Avoid empty links.
        if src == dst:
            return "#"
        # Check that link can be made relative, otherwise return dest
        parsed_src = urlsplit(src)
        parsed_dst = urlsplit(dst)
        if parsed_src[:2] != parsed_dst[:2]:
            return dst
        # Now both paths are on the same site and absolute
        src_elems = parsed_src.path.split('/')[1:]
        dst_elems = parsed_dst.path.split('/')[1:]
        i = 0
        for (i, s), d in zip(enumerate(src_elems), dst_elems):
            if s != d:
                break
        else:
            i += 1
        # Now i is the longest common prefix
        return '/'.join(['..'] * (len(src_elems) - i - 1) + dst_elems[i:])

    def file_exists(self, path, not_empty=False):
        """Returns True if the file exists. If not_empty is True,
        it also has to be not empty."""
        exists = os.path.exists(path)
        if exists and not_empty:
            exists = os.stat(path).st_size > 0
        return exists

    def gen_tasks(self, name, plugin_category):

        def flatten(task):
            if isinstance(task, dict):
                yield task
            else:
                for t in task:
                    for ft in flatten(t):
                        yield ft

        task_dep = []
        for pluginInfo in self.plugin_manager.getPluginsOfCategory(plugin_category):
            for task in flatten(pluginInfo.plugin_object.gen_tasks()):
                yield task
                for multi in self.plugin_manager.getPluginsOfCategory("TaskMultiplier"):
                    flag = False
                    for task in multi.plugin_object.process(task, name):
                        flag = True
                        yield task
                    if flag:
                        task_dep.append('{0}_{1}'.format(name, multi.plugin_object.name))
            if pluginInfo.plugin_object.is_default:
                task_dep.append(pluginInfo.plugin_object.name)
        yield {
            'name': name,
            'actions': None,
            'clean': True,
            'task_dep': task_dep
        }

    def scan_posts(self):
        """Scan all the posts."""
        if self._scanned:
            return

        print("Scanning posts", end='')
        tzinfo = None
        if self.config['TIMEZONE'] is not None:
            tzinfo = pytz.timezone(self.config['TIMEZONE'])
        if self.config['FUTURE_IS_NOW']:
            current_time = None
        else:
            current_time = utils.current_time(tzinfo)
        targets = set([])
        for wildcard, destination, template_name, use_in_feeds in \
                self.config['post_pages']:
            print(".", end='')
            dirname = os.path.dirname(wildcard)
            for dirpath, _, _ in os.walk(dirname):
                dir_glob = os.path.join(dirpath, os.path.basename(wildcard))
                dest_dir = os.path.normpath(os.path.join(destination,
                                            os.path.relpath(dirpath, dirname)))
                full_list = glob.glob(dir_glob)
                # Now let's look for things that are not in default_lang
                for lang in self.config['TRANSLATIONS'].keys():
                    lang_glob = dir_glob + "." + lang
                    translated_list = glob.glob(lang_glob)
                    for fname in translated_list:
                        orig_name = os.path.splitext(fname)[0]
                        if orig_name in full_list:
                            continue
                        full_list.append(orig_name)
                # We eliminate from the list the files inside any .ipynb folder
                full_list = [p for p in full_list
                             if not any([x.startswith('.')
                             for x in p.split(os.sep)])]

                for base_path in full_list:
                    post = Post(
                        base_path,
                        self.config['CACHE_FOLDER'],
                        dest_dir,
                        use_in_feeds,
                        self.config['TRANSLATIONS'],
                        self.config['DEFAULT_LANG'],
                        self.config['BASE_URL'],
                        self.MESSAGES,
                        template_name,
                        self.config['FILE_METADATA_REGEXP'],
                        self.config['STRIP_INDEXES'],
                        self.config['INDEX_FILE'],
                        tzinfo,
                        current_time,
                        self.config['HIDE_UNTRANSLATED_POSTS'],
                        self.config['PRETTY_URLS'],
                        self.config['HYPHENATE'],
                    )
                    for lang, langpath in list(
                            self.config['TRANSLATIONS'].items()):
                        dest = (destination, langpath, dir_glob,
                                post.meta[lang]['slug'])
                        if dest in targets:
                            raise Exception('Duplicated output path {0!r} '
                                            'in post {1!r}'.format(
                                                post.meta[lang]['slug'],
                                                base_path))
                        targets.add(dest)
                    self.global_data[post.post_name] = post
                    if post.use_in_feeds:
                        self.posts_per_year[
                            str(post.date.year)].append(post.post_name)
                        self.posts_per_month[
                            '{0}/{1:02d}'.format(post.date.year, post.date.month)].append(post.post_name)
                        for tag in post.alltags:
                            self.posts_per_tag[tag].append(post.post_name)
                        self.posts_per_category[post.meta('category')].append(post.post_name)
                    else:
                        self.pages.append(post)
                    if self.config['OLD_THEME_SUPPORT']:
                        post._add_old_metadata()
                    self.post_per_file[post.destination_path(lang=lang)] = post
                    self.post_per_file[post.destination_path(lang=lang, extension=post.source_ext())] = post

        for name, post in list(self.global_data.items()):
            self.timeline.append(post)
        self.timeline.sort(key=lambda p: p.date)
        self.timeline.reverse()
        post_timeline = [p for p in self.timeline if p.use_in_feeds]
        for i, p in enumerate(post_timeline[1:]):
            p.next_post = post_timeline[i]
        for i, p in enumerate(post_timeline[:-1]):
            p.prev_post = post_timeline[i + 1]
        self._scanned = True
        print("done!")

    def generic_page_renderer(self, lang, post, filters):
        """Render post fragments to final HTML pages."""
        context = {}
        deps = post.deps(lang) + \
            self.template_system.template_deps(post.template_name)
        context['post'] = post
        context['lang'] = lang
        context['title'] = post.title(lang)
        context['description'] = post.description(lang)
        context['permalink'] = post.permalink(lang)
        context['page_list'] = self.pages
        if post.use_in_feeds:
            context['enable_comments'] = True
        else:
            context['enable_comments'] = self.config['COMMENTS_IN_STORIES']
        extension = self.get_compiler(post.source_path).extension()
        output_name = os.path.join(self.config['OUTPUT_FOLDER'],
                                   post.destination_path(lang, extension))
        deps_dict = copy(context)
        deps_dict.pop('post')
        if post.prev_post:
            deps_dict['PREV_LINK'] = [post.prev_post.permalink(lang)]
        if post.next_post:
            deps_dict['NEXT_LINK'] = [post.next_post.permalink(lang)]
        deps_dict['OUTPUT_FOLDER'] = self.config['OUTPUT_FOLDER']
        deps_dict['TRANSLATIONS'] = self.config['TRANSLATIONS']
        deps_dict['global'] = self.GLOBAL_CONTEXT
        deps_dict['comments'] = context['enable_comments']
        if post:
            deps_dict['post_translations'] = post.translated_to

        task = {
            'name': os.path.normpath(output_name),
            'file_dep': deps,
            'targets': [output_name],
            'actions': [(self.render_template, [post.template_name,
                                                output_name, context])],
            'clean': True,
            'uptodate': [config_changed(deps_dict)],
        }

        yield utils.apply_filters(task, filters)

    def generic_post_list_renderer(self, lang, posts, output_name,
                                   template_name, filters, extra_context):
        """Renders pages with lists of posts."""

        deps = self.template_system.template_deps(template_name)
        for post in posts:
            deps += post.deps(lang)
        context = {}
        context["posts"] = posts
        context["title"] = self.config['BLOG_TITLE']
        context["description"] = self.config['BLOG_DESCRIPTION']
        context["lang"] = lang
        context["prevlink"] = None
        context["nextlink"] = None
        context.update(extra_context)
        deps_context = copy(context)
        deps_context["posts"] = [(p.meta[lang]['title'], p.permalink(lang)) for p in
                                 posts]
        deps_context["global"] = self.GLOBAL_CONTEXT
        task = {
            'name': os.path.normpath(output_name),
            'targets': [output_name],
            'file_dep': deps,
            'actions': [(self.render_template, [template_name, output_name,
                                                context])],
            'clean': True,
            'uptodate': [config_changed(deps_context)]
        }

        return utils.apply_filters(task, filters)


def s_l(lang):
    """A set_locale that uses utf8 encoding and returns ''."""
    utils.LocaleBorg().current_lang = lang
    try:
        locale.setlocale(locale.LC_ALL, (lang, "utf8"))
    except Exception:
        print("WARNING: could not set locale to {0}."
              "This may cause some i18n features not to work.".format(lang))
    return ''


SOCIAL_BUTTONS_CODE = """
<!-- Social buttons -->
<div id="addthisbox" class="addthis_toolbox addthis_peekaboo_style addthis_default_style addthis_label_style addthis_32x32_style">
<a class="addthis_button_more">Share</a>
<ul><li><a class="addthis_button_facebook"></a>
<li><a class="addthis_button_google_plusone_share"></a>
<li><a class="addthis_button_linkedin"></a>
<li><a class="addthis_button_twitter"></a>
</ul>
</div>
<script type="text/javascript" src="//s7.addthis.com/js/300/addthis_widget.js#pubid=ra-4f7088a56bb93798"></script>
<!-- End of social buttons -->
"""<|MERGE_RESOLUTION|>--- conflicted
+++ resolved
@@ -187,19 +187,17 @@
 
         self.config.update(config)
 
-<<<<<<< HEAD
         # Make sure we have pyphen installed if we are using it
         if self.config.get('HYPHENATE') and pyphen is None:
             print('WARNING: Hyphenation support requires pyphen, setting HYPHENATE to False')
             self.config['HYPHENATE'] = False
-=======
+
         # Deprecating the ADD_THIS_BUTTONS option
         if 'ADD_THIS_BUTTONS' in config:
             print("WARNING: The ADD_THIS_BUTTONS option is deprecated, use SOCIAL_BUTTONS_CODE instead.")
             if not config['ADD_THIS_BUTTONS']:
                 print("WARNING: Setting SOCIAL_BUTTONS_CODE to empty because ADD_THIS_BUTTONS is False.")
                 self.config['SOCIAL_BUTTONS_CODE'] = ''
->>>>>>> 2842b9e5
 
         # STRIP_INDEX_HTML config has been replaces with STRIP_INDEXES
         # Port it if only the oldef form is there
