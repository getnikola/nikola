# -*- coding: utf-8 -*-

# Copyright © 2012-2016 Roberto Alsina and others.

# Permission is hereby granted, free of charge, to any
# person obtaining a copy of this software and associated
# documentation files (the "Software"), to deal in the
# Software without restriction, including without limitation
# the rights to use, copy, modify, merge, publish,
# distribute, sublicense, and/or sell copies of the
# Software, and to permit persons to whom the Software is
# furnished to do so, subject to the following conditions:
#
# The above copyright notice and this permission notice
# shall be included in all copies or substantial portions of
# the Software.
#
# THE SOFTWARE IS PROVIDED "AS IS", WITHOUT WARRANTY OF ANY
# KIND, EXPRESS OR IMPLIED, INCLUDING BUT NOT LIMITED TO THE
# WARRANTIES OF MERCHANTABILITY, FITNESS FOR A PARTICULAR
# PURPOSE AND NONINFRINGEMENT. IN NO EVENT SHALL THE AUTHORS
# OR COPYRIGHT HOLDERS BE LIABLE FOR ANY CLAIM, DAMAGES OR
# OTHER LIABILITY, WHETHER IN AN ACTION OF CONTRACT, TORT OR
# OTHERWISE, ARISING FROM, OUT OF OR IN CONNECTION WITH THE
# SOFTWARE OR THE USE OR OTHER DEALINGS IN THE SOFTWARE.

"""The main Nikola site object."""

from __future__ import print_function, unicode_literals
import io
from collections import defaultdict
from copy import copy
from pkg_resources import resource_filename
import datetime
import locale
import os
import json
import sys
import natsort
import mimetypes
try:
    from urlparse import urlparse, urlsplit, urlunsplit, urljoin, unquote
except ImportError:
    from urllib.parse import urlparse, urlsplit, urlunsplit, urljoin, unquote  # NOQA

try:
    import pyphen
except ImportError:
    pyphen = None

import dateutil.tz
import logging
import PyRSS2Gen as rss
import lxml.etree
import lxml.html
from yapsy.PluginManager import PluginManager
from blinker import signal

from .post import Post  # NOQA
from .state import Persistor
from . import DEBUG, utils, shortcodes
from .plugin_categories import (
    Command,
    LateTask,
    PageCompiler,
    CompilerExtension,
    MarkdownExtension,
    RestExtension,
    ShortcodePlugin,
    Task,
    TaskMultiplier,
    TemplateSystem,
    SignalHandler,
    ConfigPlugin,
    PostScanner,
)

if DEBUG:
    logging.basicConfig(level=logging.DEBUG)
else:
    logging.basicConfig(level=logging.ERROR)

# Default "Read more..." link
DEFAULT_INDEX_READ_MORE_LINK = '<p class="more"><a href="{link}">{read_more}…</a></p>'
DEFAULT_FEED_READ_MORE_LINK = '<p><a href="{link}">{read_more}…</a> ({min_remaining_read})</p>'

# Default pattern for translation files' names
DEFAULT_TRANSLATIONS_PATTERN = '{path}.{lang}.{ext}'


config_changed = utils.config_changed

__all__ = ('Nikola',)

# We store legal values for some setting here.  For internal use.
LEGAL_VALUES = {
    'COMMENT_SYSTEM': [
        'disqus',
        'facebook',
        'googleplus',
        'intensedebate',
        'isso',
        'livefyre',
        'muut',
    ],
    'TRANSLATIONS': {
        'ar': 'Arabic',
        'az': 'Azerbaijani',
        'bg': 'Bulgarian',
        'bs': 'Bosnian',
        'ca': 'Catalan',
        ('cs', 'cz'): 'Czech',
        'da': 'Danish',
        'de': 'German',
        ('el', '!gr'): 'Greek',
        'en': 'English',
        'eo': 'Esperanto',
        'es': 'Spanish',
        'et': 'Estonian',
        'eu': 'Basque',
        'fa': 'Persian',
        'fi': 'Finnish',
        'fr': 'French',
        'gl': 'Galician',
        'he': 'Hebrew',
        'hi': 'Hindi',
        'hr': 'Croatian',
        'hu': 'Hungarian',
        'id': 'Indonesian',
        'it': 'Italian',
        ('ja', '!jp'): 'Japanese',
        'ko': 'Korean',
        'lt': 'Lithuanian',
        'nb': 'Norwegian (Bokmål)',
        'nl': 'Dutch',
        'pa': 'Punjabi',
        'pl': 'Polish',
        'pt': 'Portuguese',
        'pt_br': 'Portuguese (Brazil)',
        'ru': 'Russian',
        'sk': 'Slovak',
        'sl': 'Slovene',
        'sq': 'Albanian',
        'sr': 'Serbian (Cyrillic)',
        'sr_latin': 'Serbian (Latin)',
        'sv': 'Swedish',
        'te': 'Telugu',
        ('tr', '!tr_TR'): 'Turkish',
        'ur': 'Urdu',
        'uk': 'Ukrainian',
        'zh_cn': 'Chinese (Simplified)',
        'zh_tw': 'Chinese (Traditional)'
    },
    '_WINDOWS_LOCALE_GUESSES': {
        # TODO incomplete
        # some languages may need that the appropriate Microsoft Language Pack be installed.
        "ar": "Arabic",
        "az": "Azeri (Latin)",
        "bg": "Bulgarian",
        "bs": "Bosnian",
        "ca": "Catalan",
        "cs": "Czech",
        "da": "Danish",
        "de": "German",
        "el": "Greek",
        "en": "English",
        # "eo": "Esperanto", # Not available
        "es": "Spanish",
        "et": "Estonian",
        "eu": "Basque",
        "fa": "Persian",  # Persian
        "fi": "Finnish",
        "fr": "French",
        "gl": "Galician",
        "he": "Hebrew",
        "hi": "Hindi",
        "hr": "Croatian",
        "hu": "Hungarian",
        "id": "Indonesian",
        "it": "Italian",
        "ja": "Japanese",
        "ko": "Korean",
        "nb": "Norwegian",  # Not Bokmål, as Windows doesn't find it for unknown reasons.
        "nl": "Dutch",
        "pa": "Punjabi",
        "pl": "Polish",
        "pt": "Portuguese_Portugal",
        "pt_br": "Portuguese_Brazil",
        "ru": "Russian",
        "sk": "Slovak",
        "sl": "Slovenian",
        "sq": "Albanian",
        "sr": "Serbian",
        "sr_latin": "Serbian (Latin)",
        "sv": "Swedish",
        "te": "Telugu",
        "tr": "Turkish",
        "uk": "Ukrainian",
        "ur": "Urdu",
        "zh_cn": "Chinese_China",  # Chinese (Simplified)
        "zh_tw": "Chinese_Taiwan",  # Chinese (Traditional)
    },
    '_TRANSLATIONS_WITH_COUNTRY_SPECIFIERS': {
        # This dict is used in `init` in case of locales that exist with a
        # country specifier.  If there is no other locale that has the same
        # language with a different country, ``nikola init`` (but nobody else!)
        # will accept it, warning the user about it.

        # This dict is currently empty.
    },
    'RTL_LANGUAGES': ('ar', 'fa', 'he', 'ur'),
    'COLORBOX_LOCALES': defaultdict(
        str,
        ar='ar',
        bg='bg',
        ca='ca',
        cs='cs',
        cz='cs',
        da='da',
        de='de',
        en='',
        es='es',
        et='et',
        fa='fa',
        fi='fi',
        fr='fr',
        he='he',
        hr='hr',
        hu='hu',
        id='id',
        it='it',
        ja='ja',
        ko='kr',  # kr is South Korea, ko is the Korean language
        lt='lt',
        nb='no',
        nl='nl',
        pl='pl',
        pt='pt-BR',  # hope nobody will mind
        pt_br='pt-BR',
        ru='ru',
        sk='sk',
        sl='si',  # country code is si, language code is sl, colorbox is wrong
        sr='sr',  # warning: this is serbian in Latin alphabet
        sr_latin='sr',
        sv='sv',
        tr='tr',
        uk='uk',
        zh_cn='zh-CN',
        zh_tw='zh-TW'
    ),
    'MOMENTJS_LOCALES': defaultdict(
        str,
        ar='ar',
        az='az',
        bg='bg',
        bn='bn',
        bs='bs',
        ca='ca',
        cs='cs',
        cz='cs',
        da='da',
        de='de',
        el='el',
        en='en',
        eo='eo',
        es='es',
        et='et',
        eu='eu',
        fa='fa',
        fi='fi',
        fr='fr',
        gl='gl',
        hi='hi',
        he='he',
        hr='hr',
        hu='hu',
        id='id',
        it='it',
        ja='ja',
        ko='ko',
        lt='lt',
        nb='nb',
        nl='nl',
        pl='pl',
        pt='pt',
        pt_br='pt-br',
        ru='ru',
        sk='sk',
        sl='sl',
        sq='sq',
        sr='sr-cyrl',
        sr_latin='sr',
        sv='sv',
        tr='tr',
        uk='uk',
        zh_cn='zh-cn',
        zh_tw='zh-tw'
    ),
    'PYPHEN_LOCALES': {
        'bg': 'bg',
        'ca': 'ca',
        'cs': 'cs',
        'cz': 'cs',
        'da': 'da',
        'de': 'de',
        'el': 'el',
        'en': 'en_US',
        'es': 'es',
        'et': 'et',
        'fr': 'fr',
        'hr': 'hr',
        'hu': 'hu',
        'it': 'it',
        'lt': 'lt',
        'nb': 'nb',
        'nl': 'nl',
        'pl': 'pl',
        'pt': 'pt',
        'pt_br': 'pt_BR',
        'ru': 'ru',
        'sk': 'sk',
        'sl': 'sl',
        'sr': 'sr',
        'sv': 'sv',
        'te': 'te',
        'uk': 'uk',
    },
    'DOCUTILS_LOCALES': {
        'ca': 'ca',
        'da': 'da',
        'de': 'de',
        'en': 'en',
        'eo': 'eo',
        'es': 'es',
        'fi': 'fi',
        'fr': 'fr',
        'gl': 'gl',
        'he': 'he',
        'it': 'it',
        'ja': 'ja',
        'lt': 'lt',
        'pl': 'pl',
        'pt': 'pt_br',  # hope nobody will mind
        'pt_br': 'pt_br',
        'ru': 'ru',
        'sk': 'sk',
        'sv': 'sv',
        'zh_cn': 'zh_cn',
        'zh_tw': 'zh_tw'
    }
}


def _enclosure(post, lang):
    """Add an enclosure to RSS."""
    enclosure = post.meta('enclosure', lang)
    if enclosure:
        try:
            length = int(post.meta('enclosure_length', lang) or 0)
        except KeyError:
            length = 0
        except ValueError:
            utils.LOGGER.warn("Invalid enclosure length for post {0}".format(post.source_path))
            length = 0
        url = enclosure
        mime = mimetypes.guess_type(url)[0]
        return url, length, mime


class Nikola(object):
    """Class that handles site generation.

    Takes a site config as argument on creation.
    """

    def __init__(self, **config):
        """Setup proper environment for running tasks."""
        # Register our own path handlers
        self.path_handlers = {
            'slug': self.slug_path,
            'post_path': self.post_path,
            'root': self.root_path,
            'filename': self.filename_path,
        }

        self.strict = False
        self.posts = []
        self.all_posts = []
        self.posts_per_year = defaultdict(list)
        self.posts_per_month = defaultdict(list)
        self.posts_per_tag = defaultdict(list)
        self.posts_per_category = defaultdict(list)
        self.tags_per_language = defaultdict(list)
        self.post_per_file = {}
        self.timeline = []
        self.pages = []
        self._scanned = False
        self._template_system = None
        self._THEMES = None
        self._MESSAGES = None
        self.debug = DEBUG
        self.loghandlers = utils.STDERR_HANDLER  # TODO remove on v8
        self.colorful = config.pop('__colorful__', False)
        self.invariant = config.pop('__invariant__', False)
        self.quiet = config.pop('__quiet__', False)
        self._doit_config = config.pop('DOIT_CONFIG', {})
        self.original_cwd = config.pop('__cwd__', False)
        self.configuration_filename = config.pop('__configuration_filename__', False)
        self.configured = bool(config)
        self.injected_deps = defaultdict(list)
        self.shortcode_registry = {}

        self.rst_transforms = []
        self.template_hooks = {
            'extra_head': utils.TemplateHookRegistry('extra_head', self),
            'body_end': utils.TemplateHookRegistry('body_end', self),
            'page_header': utils.TemplateHookRegistry('page_header', self),
            'menu': utils.TemplateHookRegistry('menu', self),
            'menu_alt': utils.TemplateHookRegistry('menu_alt', self),
            'page_footer': utils.TemplateHookRegistry('page_footer', self),
        }

        # Maintain API
        utils.generic_rss_renderer = self.generic_rss_renderer

        # This is the default config
        self.config = {
            'ANNOTATIONS': False,
            'ARCHIVE_PATH': "",
            'ARCHIVE_FILENAME': "archive.html",
            'ARCHIVES_ARE_INDEXES': False,
            'AUTHOR_PATH': 'authors',
            'AUTHOR_PAGES_ARE_INDEXES': False,
            'AUTHOR_PAGES_DESCRIPTIONS': {},
            'AUTHORLIST_MINIMUM_POSTS': 1,
            'BLOG_AUTHOR': 'Default Author',
            'BLOG_TITLE': 'Default Title',
            'BLOG_DESCRIPTION': 'Default Description',
            'BODY_END': "",
            'CACHE_FOLDER': 'cache',
            'CATEGORY_PATH': None,  # None means: same as TAG_PATH
            'CATEGORY_PAGES_ARE_INDEXES': None,  # None means: same as TAG_PAGES_ARE_INDEXES
            'CATEGORY_PAGES_DESCRIPTIONS': {},
            'CATEGORY_PAGES_TITLES': {},
            'CATEGORY_PREFIX': 'cat_',
            'CATEGORY_ALLOW_HIERARCHIES': False,
            'CATEGORY_OUTPUT_FLAT_HIERARCHY': False,
            'CODE_COLOR_SCHEME': 'default',
            'COMMENT_SYSTEM': 'disqus',
            'COMMENTS_IN_GALLERIES': False,
            'COMMENTS_IN_PAGES': False,
            'COMPILERS': {
                "rest": ('.txt', '.rst'),
                "markdown": ('.md', '.mdown', '.markdown'),
                "textile": ('.textile',),
                "txt2tags": ('.t2t',),
                "bbcode": ('.bb',),
                "wiki": ('.wiki',),
                "ipynb": ('.ipynb',),
                "html": ('.html', '.htm')
            },
            'CONTENT_FOOTER': '',
            'CONTENT_FOOTER_FORMATS': {},
            'COPY_SOURCES': True,
            'CREATE_MONTHLY_ARCHIVE': False,
            'CREATE_SINGLE_ARCHIVE': False,
            'CREATE_FULL_ARCHIVES': False,
            'CREATE_DAILY_ARCHIVE': False,
            'DATE_FORMAT': '%Y-%m-%d %H:%M',
            'JS_DATE_FORMAT': 'YYYY-MM-DD HH:mm',
            'DATE_FANCINESS': 0,
            'DEFAULT_LANG': "en",
            'DEPLOY_COMMANDS': {'default': []},
            'DISABLED_PLUGINS': [],
            'EXTRA_PLUGINS_DIRS': [],
            'EXTRA_THEMES_DIRS': [],
            'COMMENT_SYSTEM_ID': 'nikolademo',
            'ENABLE_AUTHOR_PAGES': True,
            'EXIF_WHITELIST': {},
            'EXTRA_HEAD_DATA': '',
            'FAVICONS': (),
            'FEED_LENGTH': 10,
            'FILE_METADATA_REGEXP': None,
            'ADDITIONAL_METADATA': {},
            'FILES_FOLDERS': {'files': ''},
            'FILTERS': {},
            'FORCE_ISO8601': False,
            'FRONT_INDEX_HEADER': '',
            'GALLERY_FOLDERS': {'galleries': 'galleries'},
            'GALLERY_SORT_BY_DATE': True,
            'GLOBAL_CONTEXT_FILLER': [],
            'GZIP_COMMAND': None,
            'GZIP_FILES': False,
            'GZIP_EXTENSIONS': ('.txt', '.htm', '.html', '.css', '.js', '.json', '.xml'),
            'HIDDEN_AUTHORS': [],
            'HIDDEN_TAGS': [],
            'HIDDEN_CATEGORIES': [],
            'HYPHENATE': False,
            'IMAGE_FOLDERS': {'images': ''},
            'INDEX_DISPLAY_POST_COUNT': 10,
            'INDEX_FILE': 'index.html',
            'INDEX_TEASERS': False,
            'IMAGE_THUMBNAIL_SIZE': 400,
            'INDEXES_TITLE': "",
            'INDEXES_PAGES': "",
            'INDEXES_PAGES_MAIN': False,
            'INDEXES_PRETTY_PAGE_URL': False,
            'INDEXES_STATIC': True,
            'INDEX_PATH': '',
            'IPYNB_CONFIG': {},
            'KATEX_AUTO_RENDER': '',
            'LESS_COMPILER': 'lessc',
            'LESS_OPTIONS': [],
            'LICENSE': '',
            'LINK_CHECK_WHITELIST': [],
            'LISTINGS_FOLDERS': {'listings': 'listings'},
            'LOGO_URL': '',
            'NAVIGATION_LINKS': {},
            'MARKDOWN_EXTENSIONS': ['fenced_code', 'codehilite'],  # FIXME: Add 'extras' in v8
            'MAX_IMAGE_SIZE': 1280,
            'MATHJAX_CONFIG': '',
            'OLD_THEME_SUPPORT': True,
            'OUTPUT_FOLDER': 'output',
            'POSTS': (("posts/*.txt", "posts", "post.tmpl"),),
            'POSTS_SECTIONS': True,
            'POSTS_SECTION_COLORS': {},
            'POSTS_SECTION_ARE_INDEXES': True,
            'POSTS_SECTION_DESCRIPTIONS': "",
            'POSTS_SECTION_FROM_META': False,
            'POSTS_SECTION_NAME': "",
            'POSTS_SECTION_TITLE': "{name}",
            'PRESERVE_EXIF_DATA': False,
            # TODO: change in v8
            'PAGES': (("stories/*.txt", "stories", "story.tmpl"),),
            'PANDOC_OPTIONS': [],
            'PRETTY_URLS': False,
            'FUTURE_IS_NOW': False,
            'INDEX_READ_MORE_LINK': DEFAULT_INDEX_READ_MORE_LINK,
            'REDIRECTIONS': [],
            'ROBOTS_EXCLUSIONS': [],
            'GENERATE_ATOM': False,
            'FEED_TEASERS': True,
            'FEED_PLAIN': False,
            'FEED_PREVIEWIMAGE': True,
            'FEED_READ_MORE_LINK': DEFAULT_FEED_READ_MORE_LINK,
            'FEED_LINKS_APPEND_QUERY': False,
            'GENERATE_RSS': True,
            'RSS_LINK': None,
            'RSS_PATH': '',
            'SASS_COMPILER': 'sass',
            'SASS_OPTIONS': [],
            'SEARCH_FORM': '',
            'SHOW_BLOG_TITLE': True,
            'SHOW_SOURCELINK': True,
            'SHOW_UNTRANSLATED_POSTS': True,
            'SLUG_AUTHOR_PATH': True,
            'SLUG_TAG_PATH': True,
            'SOCIAL_BUTTONS_CODE': '',
            'SITE_URL': 'https://example.com/',
            'PAGE_INDEX': False,
            'STRIP_INDEXES': False,
            'SITEMAP_INCLUDE_FILELESS_DIRS': True,
            'TAG_PATH': 'categories',
            'TAG_PAGES_ARE_INDEXES': False,
            'TAG_PAGES_DESCRIPTIONS': {},
            'TAG_PAGES_TITLES': {},
            'TAGS_INDEX_PATH': '',
            'TAGLIST_MINIMUM_POSTS': 1,
            'TEMPLATE_FILTERS': {},
            'THEME': 'bootstrap3',
            'THEME_COLOR': '#5670d4',  # light "corporate blue"
            'THEME_REVEAL_CONFIG_SUBTHEME': 'sky',
            'THEME_REVEAL_CONFIG_TRANSITION': 'cube',
            'THUMBNAIL_SIZE': 180,
            'UNSLUGIFY_TITLES': False,  # WARNING: conf.py.in overrides this with True for backwards compatibility
            'URL_TYPE': 'rel_path',
            'USE_BASE_TAG': False,
            'USE_BUNDLES': True,
            'USE_CDN': False,
            'USE_CDN_WARNING': True,
            'USE_FILENAME_AS_TITLE': True,
            'USE_KATEX': False,
            'USE_OPEN_GRAPH': True,
            'USE_SLUGIFY': True,
            'TIMEZONE': 'UTC',
            'WRITE_TAG_CLOUD': True,
            'DEPLOY_DRAFTS': True,
            'DEPLOY_FUTURE': False,
            'SCHEDULE_ALL': False,
            'SCHEDULE_RULE': '',
            'LOGGING_HANDLERS': {'stderr': {'loglevel': 'WARNING', 'bubble': True}},
            'DEMOTE_HEADERS': 1,
            'GITHUB_SOURCE_BRANCH': 'master',
            'GITHUB_DEPLOY_BRANCH': 'gh-pages',
            'GITHUB_REMOTE_NAME': 'origin',
            'GITHUB_COMMIT_SOURCE': False,  # WARNING: conf.py.in overrides this with True for backwards compatibility
        }

        # set global_context for template rendering
        self._GLOBAL_CONTEXT = {}

        self.config.update(config)

        # __builtins__ contains useless cruft
        if '__builtins__' in self.config:
            try:
                del self.config['__builtins__']
            except KeyError:
                del self.config[b'__builtins__']

        self.config['__colorful__'] = self.colorful
        self.config['__invariant__'] = self.invariant
        self.config['__quiet__'] = self.quiet

        # Make sure we have sane NAVIGATION_LINKS.
        if not self.config['NAVIGATION_LINKS']:
            self.config['NAVIGATION_LINKS'] = {self.config['DEFAULT_LANG']: ()}

        # Translatability configuration.
        self.config['TRANSLATIONS'] = self.config.get('TRANSLATIONS',
                                                      {self.config['DEFAULT_LANG']: ''})
        utils.TranslatableSetting.default_lang = self.config['DEFAULT_LANG']

        self.TRANSLATABLE_SETTINGS = ('BLOG_AUTHOR',
                                      'BLOG_TITLE',
                                      'BLOG_DESCRIPTION',
                                      'LICENSE',
                                      'CONTENT_FOOTER',
                                      'SOCIAL_BUTTONS_CODE',
                                      'SEARCH_FORM',
                                      'BODY_END',
                                      'EXTRA_HEAD_DATA',
                                      'NAVIGATION_LINKS',
                                      'FRONT_INDEX_HEADER',
                                      'INDEX_READ_MORE_LINK',
                                      'FEED_READ_MORE_LINK',
                                      'INDEXES_TITLE',
                                      'POSTS_SECTION_COLORS',
                                      'POSTS_SECTION_DESCRIPTIONS',
                                      'POSTS_SECTION_NAME',
                                      'POSTS_SECTION_TITLE',
                                      'INDEXES_PAGES',
                                      'INDEXES_PRETTY_PAGE_URL',
                                      # PATH options (Issue #1914)
                                      'TAG_PATH',
                                      'TAGS_INDEX_PATH',
                                      'CATEGORY_PATH',
                                      'DATE_FORMAT',
                                      'JS_DATE_FORMAT',
                                      )

        self._GLOBAL_CONTEXT_TRANSLATABLE = ('blog_author',
                                             'blog_title',
                                             'blog_desc',  # TODO: remove in v8
                                             'blog_description',
                                             'license',
                                             'content_footer',
                                             'social_buttons_code',
                                             'search_form',
                                             'body_end',
                                             'extra_head_data',
                                             'date_format',
                                             'js_date_format',
                                             'posts_section_colors',
                                             'posts_section_descriptions',
                                             'posts_section_name',
                                             'posts_section_title',
                                             'front_index_header',
                                             )
        # WARNING: navigation_links SHOULD NOT be added to the list above.
        #          Themes ask for [lang] there and we should provide it.

        # We first have to massage JS_DATE_FORMAT, otherwise we run into trouble
        if 'JS_DATE_FORMAT' in self.config:
            if isinstance(self.config['JS_DATE_FORMAT'], dict):
                for k in self.config['JS_DATE_FORMAT']:
                    self.config['JS_DATE_FORMAT'][k] = json.dumps(self.config['JS_DATE_FORMAT'][k])
            else:
                self.config['JS_DATE_FORMAT'] = json.dumps(self.config['JS_DATE_FORMAT'])

        for i in self.TRANSLATABLE_SETTINGS:
            try:
                self.config[i] = utils.TranslatableSetting(i, self.config[i], self.config['TRANSLATIONS'])
            except KeyError:
                pass

        # A EXIF_WHITELIST implies you want to keep EXIF data
        if self.config['EXIF_WHITELIST'] and not self.config['PRESERVE_EXIF_DATA']:
            utils.LOGGER.warn('Setting EXIF_WHITELIST implies PRESERVE_EXIF_DATA is set to True')
            self.config['PRESERVE_EXIF_DATA'] = True

        # Setting PRESERVE_EXIF_DATA with an empty EXIF_WHITELIST implies 'keep everything'
        if self.config['PRESERVE_EXIF_DATA'] and not self.config['EXIF_WHITELIST']:
            utils.LOGGER.warn('You are setting PRESERVE_EXIF_DATA and not EXIF_WHITELIST so EXIF data is not really kept.')

        # Handle CONTENT_FOOTER properly.
        # We provide the arguments to format in CONTENT_FOOTER_FORMATS.
        self.config['CONTENT_FOOTER'].langformat(self.config['CONTENT_FOOTER_FORMATS'])

        # propagate USE_SLUGIFY
        utils.USE_SLUGIFY = self.config['USE_SLUGIFY']

        # Make sure we have pyphen installed if we are using it
        if self.config.get('HYPHENATE') and pyphen is None:
            utils.LOGGER.warn('To use the hyphenation, you have to install '
                              'the "pyphen" package.')
            utils.LOGGER.warn('Setting HYPHENATE to False.')
            self.config['HYPHENATE'] = False

        # FIXME: Internally, we still use post_pages because it's a pain to change it
        self.config['post_pages'] = []
        for i1, i2, i3 in self.config['POSTS']:
            self.config['post_pages'].append([i1, i2, i3, True])
        for i1, i2, i3 in self.config['PAGES']:
            self.config['post_pages'].append([i1, i2, i3, False])

        # RSS_TEASERS has been replaced with FEED_TEASERS
        # TODO: remove on v8
        if 'RSS_TEASERS' in config:
            utils.LOGGER.warn('The RSS_TEASERS option is deprecated, use FEED_TEASERS instead.')
            if 'FEED_TEASERS' in config:
                utils.LOGGER.warn('FEED_TEASERS conflicts with RSS_TEASERS, ignoring RSS_TEASERS.')
            self.config['FEED_TEASERS'] = config['RSS_TEASERS']

        # RSS_PLAIN has been replaced with FEED_PLAIN
        # TODO: remove on v8
        if 'RSS_PLAIN' in config:
            utils.LOGGER.warn('The RSS_PLAIN option is deprecated, use FEED_PLAIN instead.')
            if 'FEED_PLAIN' in config:
                utils.LOGGER.warn('FEED_PLIN conflicts with RSS_PLAIN, ignoring RSS_PLAIN.')
            self.config['FEED_PLAIN'] = config['RSS_PLAIN']

        # RSS_LINKS_APPEND_QUERY has been replaced with FEED_LINKS_APPEND_QUERY
        # TODO: remove on v8
        if 'RSS_LINKS_APPEND_QUERY' in config:
            utils.LOGGER.warn('The RSS_LINKS_APPEND_QUERY option is deprecated, use FEED_LINKS_APPEND_QUERY instead.')
            if 'FEED_LINKS_APPEND_QUERY' in config:
                utils.LOGGER.warn('FEED_LINKS_APPEND_QUERY conflicts with RSS_LINKS_APPEND_QUERY, ignoring RSS_LINKS_APPEND_QUERY.')
            self.config['FEED_LINKS_APPEND_QUERY'] = config['RSS_LINKS_APPEND_QUERY']

        # RSS_READ_MORE_LINK has been replaced with FEED_READ_MORE_LINK
        # TODO: remove on v8
        if 'RSS_READ_MORE_LINK' in config:
            utils.LOGGER.warn('The RSS_READ_MORE_LINK option is deprecated, use FEED_READ_MORE_LINK instead.')
            if 'FEED_READ_MORE_LINK' in config:
                utils.LOGGER.warn('FEED_READ_MORE_LINK conflicts with RSS_READ_MORE_LINK, ignoring RSS_READ_MORE_LINK')
            self.config['FEED_READ_MORE_LINK'] = utils.TranslatableSetting('FEED_READ_MORE_LINK', config['RSS_READ_MORE_LINK'], self.config['TRANSLATIONS'])

        # DEFAULT_TRANSLATIONS_PATTERN was changed from "p.e.l" to "p.l.e"
        # TODO: remove on v8
        if 'TRANSLATIONS_PATTERN' not in self.config:
            if len(self.config.get('TRANSLATIONS', {})) > 1:
                utils.LOGGER.warn('You do not have a TRANSLATIONS_PATTERN set in your config, yet you have multiple languages.')
                utils.LOGGER.warn('Setting TRANSLATIONS_PATTERN to the pre-v6 default ("{path}.{ext}.{lang}").')
                utils.LOGGER.warn('Please add the proper pattern to your conf.py.  (The new default in v7 is "{0}".)'.format(DEFAULT_TRANSLATIONS_PATTERN))
                self.config['TRANSLATIONS_PATTERN'] = "{path}.{ext}.{lang}"
            else:
                # use v7 default there
                self.config['TRANSLATIONS_PATTERN'] = DEFAULT_TRANSLATIONS_PATTERN

        # HIDE_SOURCELINK has been replaced with the inverted SHOW_SOURCELINK
        # TODO: remove on v8
        if 'HIDE_SOURCELINK' in config:
            utils.LOGGER.warn('The HIDE_SOURCELINK option is deprecated, use SHOW_SOURCELINK instead.')
            if 'SHOW_SOURCELINK' in config:
                utils.LOGGER.warn('HIDE_SOURCELINK conflicts with SHOW_SOURCELINK, ignoring HIDE_SOURCELINK.')
            self.config['SHOW_SOURCELINK'] = not config['HIDE_SOURCELINK']

        # HIDE_UNTRANSLATED_POSTS has been replaced with the inverted SHOW_UNTRANSLATED_POSTS
        # TODO: remove on v8
        if 'HIDE_UNTRANSLATED_POSTS' in config:
            utils.LOGGER.warn('The HIDE_UNTRANSLATED_POSTS option is deprecated, use SHOW_UNTRANSLATED_POSTS instead.')
            if 'SHOW_UNTRANSLATED_POSTS' in config:
                utils.LOGGER.warn('HIDE_UNTRANSLATED_POSTS conflicts with SHOW_UNTRANSLATED_POSTS, ignoring HIDE_UNTRANSLATED_POSTS.')
            self.config['SHOW_UNTRANSLATED_POSTS'] = not config['HIDE_UNTRANSLATED_POSTS']

        # READ_MORE_LINK has been split into INDEX_READ_MORE_LINK and RSS_READ_MORE_LINK
        # TODO: remove on v8
        if 'READ_MORE_LINK' in config:
            utils.LOGGER.warn('The READ_MORE_LINK option is deprecated, use INDEX_READ_MORE_LINK and RSS_READ_MORE_LINK instead.')
            if 'INDEX_READ_MORE_LINK' in config:
                utils.LOGGER.warn('READ_MORE_LINK conflicts with INDEX_READ_MORE_LINK, ignoring READ_MORE_LINK.')
            else:
                self.config['INDEX_READ_MORE_LINK'] = utils.TranslatableSetting('INDEX_READ_MORE_LINK', config['READ_MORE_LINK'], self.config['TRANSLATIONS'])

            if 'RSS_READ_MORE_LINK' in config:
                utils.LOGGER.warn('READ_MORE_LINK conflicts with RSS_READ_MORE_LINK, ignoring READ_MORE_LINK.')
            else:
                self.config['RSS_READ_MORE_LINK'] = utils.TranslatableSetting('RSS_READ_MORE_LINK', config['READ_MORE_LINK'], self.config['TRANSLATIONS'])

        # Moot.it renamed themselves to muut.io
        # TODO: remove on v8?
        if self.config.get('COMMENT_SYSTEM') == 'moot':
            utils.LOGGER.warn('The moot comment system has been renamed to muut by the upstream.  Setting COMMENT_SYSTEM to "muut".')
            self.config['COMMENT_SYSTEM'] = 'muut'

        # Disable RSS.  For a successful disable, we must have both the option
        # false and the plugin disabled through the official means.
        if 'generate_rss' in self.config['DISABLED_PLUGINS'] and self.config['GENERATE_RSS'] is True:
            self.config['GENERATE_RSS'] = False

        if not self.config['GENERATE_RSS'] and 'generate_rss' not in self.config['DISABLED_PLUGINS']:
            self.config['DISABLED_PLUGINS'].append('generate_rss')

        # PRETTY_URLS defaults to enabling STRIP_INDEXES unless explicitly disabled
        if self.config.get('PRETTY_URLS') and 'STRIP_INDEXES' not in config:
            self.config['STRIP_INDEXES'] = True

        if 'LISTINGS_FOLDER' in config:
            if 'LISTINGS_FOLDERS' not in config:
                utils.LOGGER.warn("The LISTINGS_FOLDER option is deprecated, use LISTINGS_FOLDERS instead.")
                self.config['LISTINGS_FOLDERS'] = {self.config['LISTINGS_FOLDER']: self.config['LISTINGS_FOLDER']}
                utils.LOGGER.warn("LISTINGS_FOLDERS = {0}".format(self.config['LISTINGS_FOLDERS']))
            else:
                utils.LOGGER.warn("Both LISTINGS_FOLDER and LISTINGS_FOLDERS are specified, ignoring LISTINGS_FOLDER.")

        if 'GALLERY_PATH' in config:
            if 'GALLERY_FOLDERS' not in config:
                utils.LOGGER.warn("The GALLERY_PATH option is deprecated, use GALLERY_FOLDERS instead.")
                self.config['GALLERY_FOLDERS'] = {self.config['GALLERY_PATH']: self.config['GALLERY_PATH']}
                utils.LOGGER.warn("GALLERY_FOLDERS = {0}".format(self.config['GALLERY_FOLDERS']))
            else:
                utils.LOGGER.warn("Both GALLERY_PATH and GALLERY_FOLDERS are specified, ignoring GALLERY_PATH.")

        if not self.config.get('COPY_SOURCES'):
            self.config['SHOW_SOURCELINK'] = False

        if self.config['CATEGORY_PATH']._inp is None:
            self.config['CATEGORY_PATH'] = self.config['TAG_PATH']
        if self.config['CATEGORY_PAGES_ARE_INDEXES'] is None:
            self.config['CATEGORY_PAGES_ARE_INDEXES'] = self.config['TAG_PAGES_ARE_INDEXES']

        self.default_lang = self.config['DEFAULT_LANG']
        self.translations = self.config['TRANSLATIONS']

        locale_fallback, locale_default, locales = sanitized_locales(
            self.config.get('LOCALE_FALLBACK', None),
            self.config.get('LOCALE_DEFAULT', None),
            self.config.get('LOCALES', {}), self.translations)
        utils.LocaleBorg.initialize(locales, self.default_lang)

        # BASE_URL defaults to SITE_URL
        if 'BASE_URL' not in self.config:
            self.config['BASE_URL'] = self.config.get('SITE_URL')
        # BASE_URL should *always* end in /
        if self.config['BASE_URL'] and self.config['BASE_URL'][-1] != '/':
            utils.LOGGER.warn("Your BASE_URL doesn't end in / -- adding it, but please fix it in your config file!")
            self.config['BASE_URL'] += '/'

        try:
            _bnl = urlsplit(self.config['BASE_URL']).netloc
            _bnl.encode('ascii')
            urlsplit(self.config['SITE_URL']).netloc.encode('ascii')
        except (UnicodeEncodeError, UnicodeDecodeError):
            utils.LOGGER.error("Your BASE_URL or SITE_URL contains an IDN expressed in Unicode.  Please convert it to Punycode.")
            utils.LOGGER.error("Punycode of {}: {}".format(_bnl, _bnl.encode('idna')))
            sys.exit(1)

        # TODO: remove in v8
        if not isinstance(self.config['DEPLOY_COMMANDS'], dict):
            utils.LOGGER.warn("A single list as DEPLOY_COMMANDS is deprecated.  DEPLOY_COMMANDS should be a dict, with deploy preset names as keys and lists of commands as values.")
            utils.LOGGER.warn("The key `default` is used by `nikola deploy`:")
            self.config['DEPLOY_COMMANDS'] = {'default': self.config['DEPLOY_COMMANDS']}
            utils.LOGGER.warn("DEPLOY_COMMANDS = {0}".format(self.config['DEPLOY_COMMANDS']))
            utils.LOGGER.info("(The above can be used with `nikola deploy` or `nikola deploy default`.  Multiple presets are accepted.)")

        # TODO: remove and change default in v8
        if 'BLOG_TITLE' in config and 'WRITE_TAG_CLOUD' not in config:
            # BLOG_TITLE is a hack, otherwise the warning would be displayed
            # when conf.py does not exist
            utils.LOGGER.warn("WRITE_TAG_CLOUD is not set in your config.  Defaulting to True (== writing tag_cloud_data.json).")
            utils.LOGGER.warn("Please explicitly add the setting to your conf.py with the desired value, as the setting will default to False in the future.")

        # Rename stories to pages (#1891, #2518)
        # TODO: remove in v8
        if 'COMMENTS_IN_STORIES' in config:
            utils.LOGGER.warn('The COMMENTS_IN_STORIES option is deprecated, use COMMENTS_IN_PAGES instead.')
            self.config['COMMENTS_IN_PAGES'] = config['COMMENTS_IN_STORIES']
        if 'STORY_INDEX' in config:
            utils.LOGGER.warn('The STORY_INDEX option is deprecated, use PAGE_INDEX instead.')
            self.config['PAGE_INDEX'] = config['STORY_INDEX']

        # We use one global tzinfo object all over Nikola.
        try:
            self.tzinfo = dateutil.tz.gettz(self.config['TIMEZONE'])
        except Exception as exc:
            utils.LOGGER.warn("Error getting TZ: {}", exc)
            self.tzinfo = dateutil.tz.gettz()
        self.config['__tzinfo__'] = self.tzinfo

        # Store raw compilers for internal use (need a copy for that)
        self.config['_COMPILERS_RAW'] = {}
        for k, v in self.config['COMPILERS'].items():
            self.config['_COMPILERS_RAW'][k] = list(v)

        compilers = defaultdict(set)
        # Also add aliases for combinations with TRANSLATIONS_PATTERN
        for compiler, exts in self.config['COMPILERS'].items():
            for ext in exts:
                compilers[compiler].add(ext)
                for lang in self.config['TRANSLATIONS'].keys():
                    candidate = utils.get_translation_candidate(self.config, "f" + ext, lang)
                    compilers[compiler].add(candidate)

        # Get search path for themes
        self.themes_dirs = ['themes'] + self.config['EXTRA_THEMES_DIRS']

        # Avoid redundant compilers
        # Remove compilers that match nothing in POSTS/PAGES
        # And put them in "bad compilers"
        pp_exts = set([os.path.splitext(x[0])[1] for x in self.config['post_pages']])
        self.config['COMPILERS'] = {}
        self.disabled_compilers = {}
        self.bad_compilers = set([])
        for k, v in compilers.items():
            if pp_exts.intersection(v):
                self.config['COMPILERS'][k] = sorted(list(v))
            else:
                self.bad_compilers.add(k)

        self._set_global_context_from_config()
        self._set_global_context_from_data()

        # Set persistent state facility
        self.state = Persistor('state_data.json')

        # Set cache facility
        self.cache = Persistor(os.path.join(self.config['CACHE_FOLDER'], 'cache_data.json'))

        # Create directories for persistors only if a site exists (Issue #2334)
        if self.configured:
            self.state._set_site(self)
            self.cache._set_site(self)

    def init_plugins(self, commands_only=False, load_all=False):
        """Load plugins as needed."""
        self.plugin_manager = PluginManager(categories_filter={
            "Command": Command,
            "Task": Task,
            "LateTask": LateTask,
            "TemplateSystem": TemplateSystem,
            "PageCompiler": PageCompiler,
            "TaskMultiplier": TaskMultiplier,
            "CompilerExtension": CompilerExtension,
            "MarkdownExtension": MarkdownExtension,
            "RestExtension": RestExtension,
            "ShortcodePlugin": ShortcodePlugin,
            "SignalHandler": SignalHandler,
            "ConfigPlugin": ConfigPlugin,
            "PostScanner": PostScanner,
        })
        self.plugin_manager.getPluginLocator().setPluginInfoExtension('plugin')
        extra_plugins_dirs = self.config['EXTRA_PLUGINS_DIRS']
        if sys.version_info[0] == 3:
            self._plugin_places = [
                resource_filename('nikola', 'plugins'),
                os.path.expanduser('~/.nikola/plugins'),
                os.path.join(os.getcwd(), 'plugins'),
            ] + [path for path in extra_plugins_dirs if path]
        else:
            self._plugin_places = [
                resource_filename('nikola', utils.sys_encode('plugins')),
                os.path.join(os.getcwd(), utils.sys_encode('plugins')),
                os.path.expanduser('~/.nikola/plugins'),
            ] + [utils.sys_encode(path) for path in extra_plugins_dirs if path]

        self.plugin_manager.getPluginLocator().setPluginPlaces(self._plugin_places)
        self.plugin_manager.locatePlugins()
        bad_candidates = set([])
        if not load_all:
            for p in self.plugin_manager._candidates:
                if commands_only:
                    if p[-1].details.has_option('Nikola', 'plugincategory'):
                        # FIXME TemplateSystem should not be needed
                        if p[-1].details.get('Nikola', 'PluginCategory') not in {'Command', 'Template'}:
                            bad_candidates.add(p)
                    else:
                        bad_candidates.add(p)
                elif self.configured:  # Not commands-only, and configured
                    # Remove compilers we don't use
                    if p[-1].name in self.bad_compilers:
                        bad_candidates.add(p)
                        self.disabled_compilers[p[-1].name] = p
                        utils.LOGGER.debug('Not loading unneeded compiler {}', p[-1].name)
                    if p[-1].name not in self.config['COMPILERS'] and \
                            p[-1].details.has_option('Nikola', 'plugincategory') and p[-1].details.get('Nikola', 'PluginCategory') == 'Compiler':
                        bad_candidates.add(p)
                        self.disabled_compilers[p[-1].name] = p
                        utils.LOGGER.debug('Not loading unneeded compiler {}', p[-1].name)
                    # Remove blacklisted plugins
                    if p[-1].name in self.config['DISABLED_PLUGINS']:
                        bad_candidates.add(p)
                        utils.LOGGER.debug('Not loading disabled plugin {}', p[-1].name)
                    # Remove compiler extensions we don't need
                    if p[-1].details.has_option('Nikola', 'compiler') and p[-1].details.get('Nikola', 'compiler') in self.disabled_compilers:
                        bad_candidates.add(p)
                        utils.LOGGER.debug('Not loading compiler extension {}', p[-1].name)
            self.plugin_manager._candidates = list(set(self.plugin_manager._candidates) - bad_candidates)

        # Find repeated plugins and discard the less local copy
        def plugin_position_in_places(plugin):
            # plugin here is a tuple:
            # (path to the .plugin file, path to plugin module w/o .py, plugin metadata)
            for i, place in enumerate(self._plugin_places):
                if plugin[0].startswith(place):
                    return i

        plugin_dict = defaultdict(list)
        for data in self.plugin_manager._candidates:
            plugin_dict[data[2].name].append(data)
        self.plugin_manager._candidates = []
        for name, plugins in plugin_dict.items():
            if len(plugins) > 1:
                # Sort by locality
                plugins.sort(key=plugin_position_in_places)
                utils.LOGGER.debug("Plugin {} exists in multiple places, using {}".format(
                    plugins[-1][2].name, plugins[-1][0]))
            self.plugin_manager._candidates.append(plugins[-1])

        self.plugin_manager.loadPlugins()

        self._activate_plugins_of_category("SignalHandler")

        # Emit signal for SignalHandlers which need to start running immediately.
        signal('sighandlers_loaded').send(self)

        self._commands = {}

        command_plugins = self._activate_plugins_of_category("Command")
        for plugin_info in command_plugins:
            plugin_info.plugin_object.short_help = plugin_info.description
            self._commands[plugin_info.name] = plugin_info.plugin_object

        self._activate_plugins_of_category("PostScanner")
        self._activate_plugins_of_category("Task")
        self._activate_plugins_of_category("LateTask")
        self._activate_plugins_of_category("TaskMultiplier")

        # Activate all required compiler plugins
        self.compiler_extensions = self._activate_plugins_of_category("CompilerExtension")
        for plugin_info in self.plugin_manager.getPluginsOfCategory("PageCompiler"):
            if plugin_info.name in self.config["COMPILERS"].keys():
                self.plugin_manager.activatePluginByName(plugin_info.name)
                plugin_info.plugin_object.set_site(self)

        # Activate shortcode plugins
        self._activate_plugins_of_category("ShortcodePlugin")

        # Load compiler plugins
        self.compilers = {}
        self.inverse_compilers = {}

        for plugin_info in self.plugin_manager.getPluginsOfCategory(
                "PageCompiler"):
            self.compilers[plugin_info.name] = \
                plugin_info.plugin_object

        self._activate_plugins_of_category("ConfigPlugin")
        self._register_templated_shortcodes()
        signal('configured').send(self)

    def _set_global_context_from_config(self):
        """Create global context from configuration.

        These are options that are used by templates, so they always need to be
        available.
        """
        self._GLOBAL_CONTEXT['url_type'] = self.config['URL_TYPE']
        self._GLOBAL_CONTEXT['timezone'] = self.tzinfo
        self._GLOBAL_CONTEXT['_link'] = self.link
        try:
            self._GLOBAL_CONTEXT['set_locale'] = utils.LocaleBorg().set_locale
        except utils.LocaleBorgUninitializedException:
            self._GLOBAL_CONTEXT['set_locale'] = None
        self._GLOBAL_CONTEXT['rel_link'] = self.rel_link
        self._GLOBAL_CONTEXT['abs_link'] = self.abs_link
        self._GLOBAL_CONTEXT['exists'] = self.file_exists
        self._GLOBAL_CONTEXT['SLUG_AUTHOR_PATH'] = self.config['SLUG_AUTHOR_PATH']
        self._GLOBAL_CONTEXT['SLUG_TAG_PATH'] = self.config['SLUG_TAG_PATH']
        self._GLOBAL_CONTEXT['annotations'] = self.config['ANNOTATIONS']
        self._GLOBAL_CONTEXT['index_display_post_count'] = self.config[
            'INDEX_DISPLAY_POST_COUNT']
        self._GLOBAL_CONTEXT['index_file'] = self.config['INDEX_FILE']
        self._GLOBAL_CONTEXT['use_base_tag'] = self.config['USE_BASE_TAG']
        self._GLOBAL_CONTEXT['use_bundles'] = self.config['USE_BUNDLES']
        self._GLOBAL_CONTEXT['use_cdn'] = self.config.get("USE_CDN")
        self._GLOBAL_CONTEXT['theme_color'] = self.config.get("THEME_COLOR")
        self._GLOBAL_CONTEXT['favicons'] = self.config['FAVICONS']
        self._GLOBAL_CONTEXT['date_format'] = self.config.get('DATE_FORMAT')
        self._GLOBAL_CONTEXT['blog_author'] = self.config.get('BLOG_AUTHOR')
        self._GLOBAL_CONTEXT['blog_title'] = self.config.get('BLOG_TITLE')
        self._GLOBAL_CONTEXT['show_blog_title'] = self.config.get('SHOW_BLOG_TITLE')
        self._GLOBAL_CONTEXT['logo_url'] = self.config.get('LOGO_URL')
        self._GLOBAL_CONTEXT['blog_description'] = self.config.get('BLOG_DESCRIPTION')
        self._GLOBAL_CONTEXT['front_index_header'] = self.config.get('FRONT_INDEX_HEADER')
        self._GLOBAL_CONTEXT['color_hsl_adjust_hex'] = utils.color_hsl_adjust_hex
        self._GLOBAL_CONTEXT['colorize_str_from_base_color'] = utils.colorize_str_from_base_color

        # TODO: remove in v8
        self._GLOBAL_CONTEXT['blog_desc'] = self.config.get('BLOG_DESCRIPTION')

        self._GLOBAL_CONTEXT['blog_url'] = self.config.get('SITE_URL')
        self._GLOBAL_CONTEXT['template_hooks'] = self.template_hooks
        self._GLOBAL_CONTEXT['body_end'] = self.config.get('BODY_END')
        self._GLOBAL_CONTEXT['social_buttons_code'] = self.config.get('SOCIAL_BUTTONS_CODE')
        self._GLOBAL_CONTEXT['translations'] = self.config.get('TRANSLATIONS')
        self._GLOBAL_CONTEXT['license'] = self.config.get('LICENSE')
        self._GLOBAL_CONTEXT['search_form'] = self.config.get('SEARCH_FORM')
        self._GLOBAL_CONTEXT['comment_system'] = self.config.get('COMMENT_SYSTEM')
        self._GLOBAL_CONTEXT['comment_system_id'] = self.config.get('COMMENT_SYSTEM_ID')
        self._GLOBAL_CONTEXT['site_has_comments'] = bool(self.config.get('COMMENT_SYSTEM'))
        self._GLOBAL_CONTEXT['mathjax_config'] = self.config.get(
            'MATHJAX_CONFIG')
        self._GLOBAL_CONTEXT['use_katex'] = self.config.get('USE_KATEX')
        self._GLOBAL_CONTEXT['katex_auto_render'] = self.config.get('KATEX_AUTO_RENDER')
        self._GLOBAL_CONTEXT['subtheme'] = self.config.get('THEME_REVEAL_CONFIG_SUBTHEME')
        self._GLOBAL_CONTEXT['transition'] = self.config.get('THEME_REVEAL_CONFIG_TRANSITION')
        self._GLOBAL_CONTEXT['content_footer'] = self.config.get(
            'CONTENT_FOOTER')
        self._GLOBAL_CONTEXT['generate_atom'] = self.config.get('GENERATE_ATOM')
        self._GLOBAL_CONTEXT['generate_rss'] = self.config.get('GENERATE_RSS')
        self._GLOBAL_CONTEXT['rss_path'] = self.config.get('RSS_PATH')
        self._GLOBAL_CONTEXT['rss_link'] = self.config.get('RSS_LINK')

        self._GLOBAL_CONTEXT['navigation_links'] = self.config.get('NAVIGATION_LINKS')

        self._GLOBAL_CONTEXT['use_open_graph'] = self.config.get(
            'USE_OPEN_GRAPH', True)
        self._GLOBAL_CONTEXT['twitter_card'] = self.config.get(
            'TWITTER_CARD', {})
        self._GLOBAL_CONTEXT['hide_sourcelink'] = not self.config.get(
            'SHOW_SOURCELINK')
        self._GLOBAL_CONTEXT['show_sourcelink'] = self.config.get(
            'SHOW_SOURCELINK')
        self._GLOBAL_CONTEXT['extra_head_data'] = self.config.get('EXTRA_HEAD_DATA')
        self._GLOBAL_CONTEXT['date_fanciness'] = self.config.get('DATE_FANCINESS')
        self._GLOBAL_CONTEXT['js_date_format'] = self.config.get('JS_DATE_FORMAT')
        self._GLOBAL_CONTEXT['colorbox_locales'] = LEGAL_VALUES['COLORBOX_LOCALES']
        self._GLOBAL_CONTEXT['momentjs_locales'] = LEGAL_VALUES['MOMENTJS_LOCALES']
        self._GLOBAL_CONTEXT['hidden_tags'] = self.config.get('HIDDEN_TAGS')
        self._GLOBAL_CONTEXT['hidden_categories'] = self.config.get('HIDDEN_CATEGORIES')
        self._GLOBAL_CONTEXT['hidden_authors'] = self.config.get('HIDDEN_AUTHORS')
        self._GLOBAL_CONTEXT['url_replacer'] = self.url_replacer
        self._GLOBAL_CONTEXT['posts_sections'] = self.config.get('POSTS_SECTIONS')
        self._GLOBAL_CONTEXT['posts_section_are_indexes'] = self.config.get('POSTS_SECTION_ARE_INDEXES')
        self._GLOBAL_CONTEXT['posts_section_colors'] = self.config.get('POSTS_SECTION_COLORS')
        self._GLOBAL_CONTEXT['posts_section_descriptions'] = self.config.get('POSTS_SECTION_DESCRIPTIONS')
        self._GLOBAL_CONTEXT['posts_section_from_meta'] = self.config.get('POSTS_SECTION_FROM_META')
        self._GLOBAL_CONTEXT['posts_section_name'] = self.config.get('POSTS_SECTION_NAME')
        self._GLOBAL_CONTEXT['posts_section_title'] = self.config.get('POSTS_SECTION_TITLE')

        # IPython theme configuration.  If a website has ipynb enabled in post_pages
        # we should enable the IPython CSS (leaving that up to the theme itself).

        self._GLOBAL_CONTEXT['needs_ipython_css'] = 'ipynb' in self.config['COMPILERS']

        self._GLOBAL_CONTEXT.update(self.config.get('GLOBAL_CONTEXT', {}))

    def _set_global_context_from_data(self):
        """Load files from data/ and put them in the global context."""
        self._GLOBAL_CONTEXT['data'] = {}
        for root, dirs, files in os.walk('data', followlinks=True):
            for fname in files:
                fname = os.path.join(root, fname)
                data = utils.load_data(fname)
                key = os.path.splitext(fname.split(os.sep, 1)[1])[0]
                self._GLOBAL_CONTEXT['data'][key] = data

    def _activate_plugins_of_category(self, category):
        """Activate all the plugins of a given category and return them."""
        # this code duplicated in tests/base.py
        plugins = []
        for plugin_info in self.plugin_manager.getPluginsOfCategory(category):
            self.plugin_manager.activatePluginByName(plugin_info.name)
            plugin_info.plugin_object.set_site(self)
            plugins.append(plugin_info)
        return plugins

    def _get_themes(self):
        if self._THEMES is None:
            try:
                self._THEMES = utils.get_theme_chain(self.config['THEME'], self.themes_dirs)
            except Exception:
                if self.config['THEME'] != 'bootstrap3':
                    utils.LOGGER.warn('''Cannot load theme "{0}", using 'bootstrap3' instead.'''.format(self.config['THEME']))
                    self.config['THEME'] = 'bootstrap3'
                    return self._get_themes()
                raise
            # Check consistency of USE_CDN and the current THEME (Issue #386)
            if self.config['USE_CDN'] and self.config['USE_CDN_WARNING']:
                bootstrap_path = utils.get_asset_path(os.path.join(
                    'assets', 'css', 'bootstrap.min.css'), self._THEMES)
                if bootstrap_path and bootstrap_path.split(os.sep)[-4] not in ['bootstrap', 'bootstrap3']:
                    utils.LOGGER.warn('The USE_CDN option may be incompatible with your theme, because it uses a hosted version of bootstrap.')

        return self._THEMES

    THEMES = property(_get_themes)

    def _get_messages(self):
        try:
            if self._MESSAGES is None:
                self._MESSAGES = utils.load_messages(self.THEMES,
                                                     self.translations,
                                                     self.default_lang,
                                                     themes_dirs=self.themes_dirs)
            return self._MESSAGES
        except utils.LanguageNotFoundError as e:
            utils.LOGGER.error('''Cannot load language "{0}".  Please make sure it is supported by Nikola itself, or that you have the appropriate messages files in your themes.'''.format(e.lang))
            sys.exit(1)

    MESSAGES = property(_get_messages)

    def _get_global_context(self):
        """Initialize some parts of GLOBAL_CONTEXT only when it's queried."""
        if 'messages' not in self._GLOBAL_CONTEXT:
            self._GLOBAL_CONTEXT['messages'] = self.MESSAGES
        if 'has_custom_css' not in self._GLOBAL_CONTEXT:
            # check if custom css exist and is not empty
            custom_css_path = utils.get_asset_path(
                'assets/css/custom.css',
                self.THEMES,
                self.config['FILES_FOLDERS']
            )
            if custom_css_path and self.file_exists(custom_css_path, not_empty=True):
                self._GLOBAL_CONTEXT['has_custom_css'] = True
            else:
                self._GLOBAL_CONTEXT['has_custom_css'] = False

        return self._GLOBAL_CONTEXT

    GLOBAL_CONTEXT = property(_get_global_context)

    def _get_template_system(self):
        if self._template_system is None:
            # Load template plugin
            template_sys_name = utils.get_template_engine(self.THEMES)
            pi = self.plugin_manager.getPluginByName(
                template_sys_name, "TemplateSystem")
            if pi is None:
                sys.stderr.write("Error loading {0} template system "
                                 "plugin\n".format(template_sys_name))
                sys.exit(1)
            self._template_system = pi.plugin_object
            lookup_dirs = ['templates'] + [os.path.join(utils.get_theme_path(name), "templates")
                                           for name in self.THEMES]
            self._template_system.set_directories(lookup_dirs,
                                                  self.config['CACHE_FOLDER'])
            self._template_system.set_site(self)
        return self._template_system

    template_system = property(_get_template_system)

    def get_compiler(self, source_name):
        """Get the correct compiler for a post from `conf.COMPILERS`.

        To make things easier for users, the mapping in conf.py is
        compiler->[extensions], although this is less convenient for us.
        The majority of this function is reversing that dictionary and error checking.
        """
        ext = os.path.splitext(source_name)[1]
        try:
            compile_html = self.inverse_compilers[ext]
        except KeyError:
            # Find the correct compiler for this files extension
            lang_exts_tab = list(self.config['COMPILERS'].items())
            langs = [lang for lang, exts in lang_exts_tab if ext in exts or
                     len([ext_ for ext_ in exts if source_name.endswith(ext_)]) > 0]
            if len(langs) != 1:
                if len(set(langs)) > 1:
                    exit("Your file extension->compiler definition is "
                         "ambiguous.\nPlease remove one of the file extensions "
                         "from 'COMPILERS' in conf.py\n(The error is in "
                         "one of {0})".format(', '.join(langs)))
                elif len(langs) > 1:
                    langs = langs[:1]
                else:
                    exit("COMPILERS in conf.py does not tell me how to "
                         "handle '{0}' extensions.".format(ext))

            lang = langs[0]
            try:
                compile_html = self.compilers[lang]
            except KeyError:
                exit("Cannot find '{0}' compiler; it might require an extra plugin -- do you have it installed?".format(lang))
            self.inverse_compilers[ext] = compile_html

        return compile_html

    def render_template(self, template_name, output_name, context, url_type=None):
        """Render a template with the global context.

        If ``output_name`` is None, will return a string and all URL
        normalization will be ignored (including the link:// scheme).
        If ``output_name`` is a string, URLs will be normalized and
        the resultant HTML will be saved to the named file (path must
        start with OUTPUT_FOLDER).

        The argument ``url_type`` allows to override the ``URL_TYPE``
        configuration.
        """
        local_context = {}
        local_context["template_name"] = template_name
        local_context.update(self.GLOBAL_CONTEXT)
        local_context.update(context)
        for k in self._GLOBAL_CONTEXT_TRANSLATABLE:
            local_context[k] = local_context[k](local_context['lang'])
        local_context['is_rtl'] = local_context['lang'] in LEGAL_VALUES['RTL_LANGUAGES']
        # string, arguments
        local_context["formatmsg"] = lambda s, *a: s % a
        for h in local_context['template_hooks'].values():
            h.context = context

        for func in self.config['GLOBAL_CONTEXT_FILLER']:
            func(local_context, template_name)

        data = self.template_system.render_template(
            template_name, None, local_context)

        if output_name is None:
            return data

        assert output_name.startswith(
            self.config["OUTPUT_FOLDER"])
        url_part = output_name[len(self.config["OUTPUT_FOLDER"]) + 1:]

        # Treat our site as if output/ is "/" and then make all URLs relative,
        # making the site "relocatable"
        src = os.sep + url_part
        src = os.path.normpath(src)
        # The os.sep is because normpath will change "/" to "\" on windows
        src = "/".join(src.split(os.sep))

        utils.makedirs(os.path.dirname(output_name))
        parser = lxml.html.HTMLParser(remove_blank_text=True)
        doc = lxml.html.document_fromstring(data, parser)
        self.rewrite_links(doc, src, context['lang'], url_type)
        data = b'<!DOCTYPE html>\n' + lxml.html.tostring(doc, encoding='utf8', method='html', pretty_print=True)
        with open(output_name, "wb+") as post_file:
            post_file.write(data)

    def rewrite_links(self, doc, src, lang, url_type=None):
        """Replace links in document to point to the right places."""
        # First let lxml replace most of them
        doc.rewrite_links(lambda dst: self.url_replacer(src, dst, lang, url_type), resolve_base_href=False)

        # lxml ignores srcset in img and source elements, so do that by hand
        objs = list(doc.xpath('(*//img|*//source)'))
        for obj in objs:
            if 'srcset' in obj.attrib:
                urls = [u.strip() for u in obj.attrib['srcset'].split(',')]
                urls = [self.url_replacer(src, dst, lang, url_type) for dst in urls]
                obj.set('srcset', ', '.join(urls))

    def url_replacer(self, src, dst, lang=None, url_type=None):
        """Mangle URLs.

        * Replaces link:// URLs with real links
        * Makes dst relative to src
        * Leaves fragments unchanged
        * Leaves full URLs unchanged
        * Avoids empty links

        src is the URL where this link is used
        dst is the link to be mangled
        lang is used for language-sensitive URLs in link://
        url_type is used to determine final link appearance, defaulting to URL_TYPE from config
        """
        parsed_src = urlsplit(src)
        src_elems = parsed_src.path.split('/')[1:]
        dst_url = urlparse(dst)
        if lang is None:
            lang = self.default_lang
        if url_type is None:
            url_type = self.config.get('URL_TYPE')

        if dst_url.scheme and dst_url.scheme not in ['http', 'https', 'link']:
            return dst

        # Refuse to replace links that are full URLs.
        if dst_url.netloc:
            if dst_url.scheme == 'link':  # Magic link
                dst = self.link(dst_url.netloc, dst_url.path.lstrip('/'), lang)
            # Assuming the site is served over one of these, and
            # since those are the only URLs we want to rewrite...
            else:
                if '%' in dst_url.netloc:
                    # convert lxml percent-encoded garbage to punycode
                    nl = unquote(dst_url.netloc)
                    try:
                        nl = nl.decode('utf-8')
                    except AttributeError:
                        # python 3: already unicode
                        pass
                    nl = nl.encode('idna')
                    if isinstance(nl, utils.bytes_str):
                        nl = nl.decode('latin-1')  # so idna stays unchanged
                    dst = urlunsplit((dst_url.scheme,
                                      nl,
                                      dst_url.path,
                                      dst_url.query,
                                      dst_url.fragment))
                return dst
        elif dst_url.scheme == 'link':  # Magic absolute path link:
            dst = dst_url.path
            return dst

        # Refuse to replace links that consist of a fragment only
        if ((not dst_url.scheme) and (not dst_url.netloc) and
                (not dst_url.path) and (not dst_url.params) and
                (not dst_url.query) and dst_url.fragment):
            return dst

        # Normalize
        dst = urljoin(src, dst)

        # Avoid empty links.
        if src == dst:
            if url_type == 'absolute':
                dst = urljoin(self.config['BASE_URL'], dst.lstrip('/'))
                return dst
            elif url_type == 'full_path':
                dst = urljoin(self.config['BASE_URL'], dst.lstrip('/'))
                return urlparse(dst).path
            else:
                return "#"

        # Check that link can be made relative, otherwise return dest
        parsed_dst = urlsplit(dst)
        if parsed_src[:2] != parsed_dst[:2]:
            if url_type == 'absolute':
                dst = urljoin(self.config['BASE_URL'], dst)
            return dst

        if url_type in ('full_path', 'absolute'):
            dst = urljoin(self.config['BASE_URL'], dst.lstrip('/'))
            if url_type == 'full_path':
                parsed = urlparse(urljoin(self.config['BASE_URL'], dst.lstrip('/')))
                if parsed.fragment:
                    dst = '{0}#{1}'.format(parsed.path, parsed.fragment)
                else:
                    dst = parsed.path
            return dst

        # Now both paths are on the same site and absolute
        dst_elems = parsed_dst.path.split('/')[1:]

        i = 0
        for (i, s), d in zip(enumerate(src_elems), dst_elems):
            if s != d:
                break
        # Now i is the longest common prefix
        result = '/'.join(['..'] * (len(src_elems) - i - 1) + dst_elems[i:])

        if not result and not parsed_dst.fragment:
            result = "."

        # Don't forget the query part of the link
        if parsed_dst.query:
            result += "?" + parsed_dst.query

        # Don't forget the fragment (anchor) part of the link
        if parsed_dst.fragment:
            result += "#" + parsed_dst.fragment

        assert result, (src, dst, i, src_elems, dst_elems)

        return result

    def _make_renderfunc(self, t_data, fname=None):
        """Return a function that can be registered as a template shortcode.

        The returned function has access to the passed template data and
        accepts any number of positional and keyword arguments. Positional
        arguments values are added as a tuple under the key ``_args`` to the
        keyword argument dict and then the latter provides the template
        context.

        """
        def render_shortcode(*args, **kw):
            context = self.GLOBAL_CONTEXT.copy()
            context.update(kw)
            context['_args'] = args
            context['lang'] = utils.LocaleBorg().current_lang
            for k in self._GLOBAL_CONTEXT_TRANSLATABLE:
                context[k] = context[k](context['lang'])
            output = self.template_system.render_template_to_string(t_data, context)
            if fname is not None:
                dependencies = [fname] + self.template_system.get_deps(fname)
            else:
                dependencies = []
            return output, dependencies
        return render_shortcode

    def _register_templated_shortcodes(self):
        """Register shortcodes based on templates.

        This will register a shortcode for any template found in shortcodes/
        folders and a generic "template" shortcode which will consider the
        content in the shortcode as a template in itself.
        """
        self.register_shortcode('template', self._template_shortcode_handler)

        builtin_sc_dir = resource_filename(
            'nikola',
            os.path.join('data', 'shortcodes', utils.get_template_engine(self.THEMES)))

        for sc_dir in [builtin_sc_dir, 'shortcodes']:
            if not os.path.isdir(sc_dir):
                continue

            for fname in os.listdir(sc_dir):
                name, ext = os.path.splitext(fname)

                if ext != '.tmpl':
                    continue
                with open(os.path.join(sc_dir, fname)) as fd:
                    self.register_shortcode(name, self._make_renderfunc(
                        fd.read(), os.path.join(sc_dir, fname)))

    def _template_shortcode_handler(self, *args, **kw):
        t_data = kw.pop('data', '')
        context = self.GLOBAL_CONTEXT.copy()
        context.update(kw)
        context['_args'] = args
        context['lang'] = utils.LocaleBorg().current_lang
        for k in self._GLOBAL_CONTEXT_TRANSLATABLE:
            context[k] = context[k](context['lang'])
        output = self.template_system.render_template_to_string(t_data, context)
        dependencies = self.template_system.get_string_deps(t_data)
        return output, dependencies

    def register_shortcode(self, name, f):
        """Register function f to handle shortcode "name"."""
        if name in self.shortcode_registry:
            utils.LOGGER.warn('Shortcode name conflict: {}', name)
            return
        self.shortcode_registry[name] = f

    # XXX in v8, get rid of with_dependencies
    def apply_shortcodes(self, data, filename=None, lang=None, with_dependencies=False, extra_context={}):
        """Apply shortcodes from the registry on data."""
        if lang is None:
            lang = utils.LocaleBorg().current_lang
        return shortcodes.apply_shortcodes(data, self.shortcode_registry, self, filename, lang=lang, with_dependencies=with_dependencies, extra_context=extra_context)

    def generic_rss_renderer(self, lang, title, link, description, timeline, output_path,
                             rss_teasers, rss_plain, feed_length=10, feed_url=None,
                             enclosure=_enclosure, rss_links_append_query=None):
        """Take all necessary data, and render a RSS feed in output_path."""
        rss_obj = utils.ExtendedRSS2(
            title=title,
            link=utils.encodelink(link),
            description=description,
            lastBuildDate=datetime.datetime.utcnow(),
            generator='https://getnikola.com/',
            language=lang
        )

        if feed_url:
            absurl = '/' + feed_url[len(self.config['BASE_URL']):]
            rss_obj.xsl_stylesheet_href = self.url_replacer(absurl, "/assets/xml/rss.xsl")

        items = []

        feed_append_query = None
        if rss_links_append_query:
            feed_append_query = rss_links_append_query.format(
                feedRelUri='/' + feed_url[len(self.config['BASE_URL']):],
                feedFormat="rss")

        for post in timeline[:feed_length]:
            data = post.text(lang, teaser_only=rss_teasers, strip_html=rss_plain,
                             feed_read_more_link=True, feed_links_append_query=feed_append_query)
            if feed_url is not None and data:
                # Massage the post's HTML (unless plain)
                if not rss_plain:
                    if self.config["FEED_PREVIEWIMAGE"] and 'previewimage' in post.meta[lang] and post.meta[lang]['previewimage'] not in data:
                        data = "<figure><img src=\"{}\"></figure> {}".format(post.meta[lang]['previewimage'], data)
                    # FIXME: this is duplicated with code in Post.text()
                    try:
                        doc = lxml.html.document_fromstring(data)
                        doc.rewrite_links(lambda dst: self.url_replacer(post.permalink(), dst, lang, 'absolute'))
                        try:
                            body = doc.body
                            data = (body.text or '') + ''.join(
                                [lxml.html.tostring(child, encoding='unicode')
                                    for child in body.iterchildren()])
                        except IndexError:  # No body there, it happens sometimes
                            data = ''
                    except lxml.etree.ParserError as e:
                        if str(e) == "Document is empty":
                            data = ""
                        else:  # let other errors raise
                            raise(e)
            args = {
                'title': post.title(lang),
                'link': post.permalink(lang, absolute=True, query=feed_append_query),
                'description': data,
                # PyRSS2Gen's pubDate is GMT time.
                'pubDate': (post.date if post.date.tzinfo is None else
                            post.date.astimezone(dateutil.tz.tzutc())),
                'categories': post._tags.get(lang, []),
                'creator': post.author(lang),
                'guid': post.permalink(lang, absolute=True),
            }

            if post.author(lang):
                rss_obj.rss_attrs["xmlns:dc"] = "http://purl.org/dc/elements/1.1/"

            if enclosure:
                # enclosure callback returns None if post has no enclosure, or a
                # 3-tuple of (url, length (0 is valid), mimetype)
                enclosure_details = enclosure(post=post, lang=lang)
                if enclosure_details is not None:
                    args['enclosure'] = rss.Enclosure(*enclosure_details)

            items.append(utils.ExtendedItem(**args))

        rss_obj.items = items
        rss_obj.self_url = feed_url
        rss_obj.rss_attrs["xmlns:atom"] = "http://www.w3.org/2005/Atom"

        dst_dir = os.path.dirname(output_path)
        utils.makedirs(dst_dir)
        with io.open(output_path, "w+", encoding="utf-8") as rss_file:
            data = rss_obj.to_xml(encoding='utf-8')
            if isinstance(data, utils.bytes_str):
                data = data.decode('utf-8')
            rss_file.write(data)

    def path(self, kind, name, lang=None, is_link=False):
        r"""Build the path to a certain kind of page.

        These are mostly defined by plugins by registering via the
        register_path_handler method, except for slug, post_path, root
        and filename which are defined in this class' init method.

        Here's some of the others, for historical reasons:

        * root (name is ignored)
        * tag_index (name is ignored)
        * tag (and name is the tag name)
        * tag_rss (name is the tag name)
        * category (and name is the category name)
        * category_rss (and name is the category name)
        * archive (and name is the year, or None for the main archive index)
        * index (name is the number in index-number)
        * rss (name is ignored)
        * gallery (name is the gallery name)
        * listing (name is the source code file name)
        * post_path (name is 1st element in a POSTS/PAGES tuple)
        * slug (name is the slug of a post or page)
        * filename (name is the source filename of a post/page, in DEFAULT_LANG, relative to conf.py)

        The returned value is always a path relative to output, like
        "categories/whatever.html"

        If is_link is True, the path is absolute and uses "/" as separator
        (ex: "/archive/index.html").
        If is_link is False, the path is relative to output and uses the
        platform's separator.
        (ex: "archive\index.html")
        """
        if lang is None:
            lang = utils.LocaleBorg().current_lang

        try:
            path = self.path_handlers[kind](name, lang)
            path = [os.path.normpath(p) for p in path if p != '.']  # Fix Issue #1028
            if is_link:
                link = '/' + ('/'.join(path))
                index_len = len(self.config['INDEX_FILE'])
                if self.config['STRIP_INDEXES'] and \
                        link[-(1 + index_len):] == '/' + self.config['INDEX_FILE']:
                    return link[:-index_len]
                else:
                    return link
            else:
                return os.path.join(*path)
        except KeyError:
            utils.LOGGER.warn("Unknown path request of kind: {0}".format(kind))
            return ""

    def post_path(self, name, lang):
        """Link to the destination of an element in the POSTS/PAGES settings.

        Example:

        link://post_path/posts => /blog
        """
        return [_f for _f in [self.config['TRANSLATIONS'][lang],
                              os.path.dirname(name),
                              self.config['INDEX_FILE']] if _f]

    def root_path(self, name, lang):
        """Link to the current language's root.

        Example:

        link://root_path => /

        link://root_path => /translations/spanish/
        """
        d = self.config['TRANSLATIONS'][lang]
        if d:
            return [d, '']
        else:
            return []

    def slug_path(self, name, lang):
        """A link to a post with given slug, if not ambiguous.

        Example:

        link://slug/yellow-camaro => /posts/cars/awful/yellow-camaro/index.html
        """
        results = [p for p in self.timeline if p.meta('slug') == name]
        if not results:
            utils.LOGGER.warning("Cannot resolve path request for slug: {0}".format(name))
        else:
            if len(results) > 1:
                utils.LOGGER.warning('Ambiguous path request for slug: {0}'.format(name))
            return [_f for _f in results[0].permalink(lang).split('/') if _f]

    def filename_path(self, name, lang):
        """Link to post or page by source filename.

        Example:

        link://filename/manual.txt => /docs/handbook.html
        """
        results = [p for p in self.timeline if p.source_path == name]
        if not results:
            utils.LOGGER.warning("Cannot resolve path request for filename: {0}".format(name))
        else:
            if len(results) > 1:
                utils.LOGGER.error("Ambiguous path request for filename: {0}".format(name))
            return [_f for _f in results[0].permalink(lang).split('/') if _f]

    def register_path_handler(self, kind, f):
        """Register a path handler."""
        if kind in self.path_handlers:
            utils.LOGGER.warning('Conflicting path handlers for kind: {0}'.format(kind))
        else:
            self.path_handlers[kind] = f

    def link(self, *args):
        """Create a link."""
        url = self.path(*args, is_link=True)
        url = utils.encodelink(url)
        return url

    def abs_link(self, dst, protocol_relative=False):
        """Get an absolute link."""
        # Normalize
        if dst:  # Mako templates and empty strings evaluate to False
            dst = urljoin(self.config['BASE_URL'], dst.lstrip('/'))
        else:
            dst = self.config['BASE_URL']
        url = urlparse(dst).geturl()
        if protocol_relative:
            url = url.split(":", 1)[1]
        url = utils.encodelink(url)
        return url

    def rel_link(self, src, dst):
        """Get a relative link."""
        # Normalize
        src = urljoin(self.config['BASE_URL'], src)
        dst = urljoin(src, dst)
        # Avoid empty links.
        if src == dst:
            return "#"
        # Check that link can be made relative, otherwise return dest
        parsed_src = urlsplit(src)
        parsed_dst = urlsplit(dst)
        if parsed_src[:2] != parsed_dst[:2]:
            return utils.encodelink(dst)
        # Now both paths are on the same site and absolute
        src_elems = parsed_src.path.split('/')[1:]
        dst_elems = parsed_dst.path.split('/')[1:]
        i = 0
        for (i, s), d in zip(enumerate(src_elems), dst_elems):
            if s != d:
                break
        else:
            i += 1
        # Now i is the longest common prefix
        url = '/'.join(['..'] * (len(src_elems) - i - 1) + dst_elems[i:])
        url = utils.encodelink(url)
        return url

    def file_exists(self, path, not_empty=False):
        """Check if the file exists. If not_empty is True, it also must not be empty."""
        exists = os.path.exists(path)
        if exists and not_empty:
            exists = os.stat(path).st_size > 0
        return exists

    def clean_task_paths(self, task):
        """Normalize target paths in the task."""
        targets = task.get('targets', None)
        if targets is not None:
            task['targets'] = [os.path.normpath(t) for t in targets]
        return task

    def gen_tasks(self, name, plugin_category, doc=''):
        """Generate tasks."""
        def flatten(task):
            """Flatten lists of tasks."""
            if isinstance(task, dict):
                yield task
            else:
                for t in task:
                    for ft in flatten(t):
                        yield ft

        task_dep = []
        for pluginInfo in self.plugin_manager.getPluginsOfCategory(plugin_category):
            for task in flatten(pluginInfo.plugin_object.gen_tasks()):
                assert 'basename' in task
                task = self.clean_task_paths(task)
                if 'task_dep' not in task:
                    task['task_dep'] = []
                task['task_dep'].extend(self.injected_deps[task['basename']])
                yield task
                for multi in self.plugin_manager.getPluginsOfCategory("TaskMultiplier"):
                    flag = False
                    for task in multi.plugin_object.process(task, name):
                        flag = True
                        yield self.clean_task_paths(task)
                    if flag:
                        task_dep.append('{0}_{1}'.format(name, multi.plugin_object.name))
            if pluginInfo.plugin_object.is_default:
                task_dep.append(pluginInfo.plugin_object.name)
        yield {
            'basename': name,
            'doc': doc,
            'actions': None,
            'clean': True,
            'task_dep': task_dep
        }

    def parse_category_name(self, category_name):
        """Parse a category name into a hierarchy."""
        if self.config['CATEGORY_ALLOW_HIERARCHIES']:
            try:
                return utils.parse_escaped_hierarchical_category_name(category_name)
            except Exception as e:
                utils.LOGGER.error(str(e))
                sys.exit(1)
        else:
            return [category_name] if len(category_name) > 0 else []

    def category_path_to_category_name(self, category_path):
        """Translate a category path to a category name."""
        if self.config['CATEGORY_ALLOW_HIERARCHIES']:
            return utils.join_hierarchical_category_path(category_path)
        else:
            return ''.join(category_path)

    def _add_post_to_category(self, post, category_name):
        """Add a post to a category."""
        category_path = self.parse_category_name(category_name)
        current_path = []
        current_subtree = self.category_hierarchy
        for current in category_path:
            current_path.append(current)
            if current not in current_subtree:
                current_subtree[current] = {}
            current_subtree = current_subtree[current]
            self.posts_per_category[self.category_path_to_category_name(current_path)].append(post)

    def _sort_category_hierarchy(self):
        """Sort category hierarchy."""
        # First create a hierarchy of TreeNodes
        self.category_hierarchy_lookup = {}

        def create_hierarchy(cat_hierarchy, parent=None):
            """Create category hierarchy."""
            result = []
            for name, children in cat_hierarchy.items():
                node = utils.TreeNode(name, parent)
                node.children = create_hierarchy(children, node)
                node.category_path = [pn.name for pn in node.get_path()]
                node.category_name = self.category_path_to_category_name(node.category_path)
                self.category_hierarchy_lookup[node.category_name] = node
                if node.category_name not in self.config.get('HIDDEN_CATEGORIES'):
                    result.append(node)
            return natsort.natsorted(result, key=lambda e: e.name, alg=natsort.ns.F | natsort.ns.IC)

        root_list = create_hierarchy(self.category_hierarchy)
        # Next, flatten the hierarchy
        self.category_hierarchy = utils.flatten_tree_structure(root_list)

    def scan_posts(self, really=False, ignore_quit=False, quiet=False):
        """Scan all the posts.

        The `quiet` option is ignored.
        """
        if self._scanned and not really:
            return

        # Reset things
        self.posts = []
        self.all_posts = []
        self.posts_per_year = defaultdict(list)
        self.posts_per_month = defaultdict(list)
        self.posts_per_tag = defaultdict(list)
        self.posts_per_category = defaultdict(list)
        self.tags_per_language = defaultdict(list)
        self.category_hierarchy = {}
        self.post_per_file = {}
        self.post_per_input_file = {}
        self.timeline = []
        self.pages = []

        for p in self.plugin_manager.getPluginsOfCategory('PostScanner'):
            timeline = p.plugin_object.scan()
            # FIXME: can there be conflicts here?
            self.timeline.extend(timeline)

        quit = False
        # Classify posts per year/tag/month/whatever
        slugged_tags = defaultdict(set)
        for post in self.timeline:
            if post.use_in_feeds:
                self.posts.append(post)
                self.posts_per_year[str(post.date.year)].append(post)
                self.posts_per_month[
                    '{0}/{1:02d}'.format(post.date.year, post.date.month)].append(post)
                for lang in self.config['TRANSLATIONS'].keys():
                    for tag in post.tags_for_language(lang):
                        _tag_slugified = utils.slugify(tag, lang)
                        if _tag_slugified in slugged_tags[lang]:
                            if tag not in self.posts_per_tag:
                                # Tags that differ only in case
                                other_tag = [existing for existing in self.posts_per_tag.keys() if utils.slugify(existing, lang) == _tag_slugified][0]
                                utils.LOGGER.error('You have tags that are too similar: {0} and {1}'.format(tag, other_tag))
                                utils.LOGGER.error('Tag {0} is used in: {1}'.format(tag, post.source_path))
                                utils.LOGGER.error('Tag {0} is used in: {1}'.format(other_tag, ', '.join([p.source_path for p in self.posts_per_tag[other_tag]])))
                                quit = True
                        else:
                            slugged_tags[lang].add(_tag_slugified)
                        if post not in self.posts_per_tag[tag]:
                            self.posts_per_tag[tag].append(post)
                    self.tags_per_language[lang].extend(post.tags_for_language(lang))
                self._add_post_to_category(post, post.meta('category'))

            if post.is_post:
                # unpublished posts
                self.all_posts.append(post)
            else:
                self.pages.append(post)

            for lang in self.config['TRANSLATIONS'].keys():
                dest = post.destination_path(lang=lang)
                src_dest = post.destination_path(lang=lang, extension=post.source_ext())
                src_file = post.translated_source_path(lang=lang)
                if dest in self.post_per_file:
                    utils.LOGGER.error('Two posts are trying to generate {0}: {1} and {2}'.format(
                        dest,
                        self.post_per_file[dest].source_path,
                        post.source_path))
                    quit = True
                if (src_dest in self.post_per_file) and self.config['COPY_SOURCES']:
                    utils.LOGGER.error('Two posts are trying to generate {0}: {1} and {2}'.format(
                        src_dest,
                        self.post_per_file[dest].source_path,
                        post.source_path))
                    quit = True
                self.post_per_file[dest] = post
                self.post_per_file[src_dest] = post
                self.post_per_input_file[src_file] = post
                # deduplicate tags_per_language
                self.tags_per_language[lang] = list(set(self.tags_per_language[lang]))

        # Sort everything.

        for thing in self.timeline, self.posts, self.all_posts, self.pages:
            thing.sort(key=lambda p:
                       (int(p.meta('priority')) if p.meta('priority') else 0,
                        p.date, p.source_path))
            thing.reverse()
        self._sort_category_hierarchy()

        for i, p in enumerate(self.posts[1:]):
            p.next_post = self.posts[i]
        for i, p in enumerate(self.posts[:-1]):
            p.prev_post = self.posts[i + 1]
        self._scanned = True
        if not self.quiet:
            print("done!", file=sys.stderr)
        if quit and not ignore_quit:
            sys.exit(1)
        signal('scanned').send(self)

    def generic_renderer(self, lang, output_name, template_name, filters, file_deps=None, uptodate_deps=None, context=None, context_deps_remove=None, post_deps_dict=None, url_type=None):
        """Helper function for rendering pages and post lists and other related pages.

        lang is the current language.
        output_name is the destination file name.
        template_name is the template to be used.
        filters is the list of filters (usually site.config['FILTERS']) which will be used to post-process the result.
        file_deps (optional) is a list of additional file dependencies (next to template and its dependencies).
        uptodate_deps (optional) is a list of additional entries added to the task's uptodate list.
        context (optional) a dict used as a basis for the template context. The lang parameter will always be added.
        context_deps_remove (optional) is a list of keys to remove from the context after using it as an uptodate dependency. This should name all keys containing non-trivial Python objects; they can be replaced by adding JSON-style dicts in post_deps_dict.
        post_deps_dict (optional) is a dict merged into the copy of context which is used as an uptodate dependency.
        url_type (optional) allows to override the ``URL_TYPE`` configuration
        """
        utils.LocaleBorg().set_locale(lang)

        file_deps = copy(file_deps) if file_deps else []
        file_deps += self.template_system.template_deps(template_name)
        file_deps = sorted(list(filter(None, file_deps)))

        context = copy(context) if context else {}
        context["lang"] = lang

        deps_dict = copy(context)
        if context_deps_remove:
            for key in context_deps_remove:
                deps_dict.pop(key)
        deps_dict['OUTPUT_FOLDER'] = self.config['OUTPUT_FOLDER']
        deps_dict['TRANSLATIONS'] = self.config['TRANSLATIONS']
        deps_dict['global'] = self.GLOBAL_CONTEXT
        if post_deps_dict:
            deps_dict.update(post_deps_dict)

        for k, v in self.GLOBAL_CONTEXT['template_hooks'].items():
            deps_dict['||template_hooks|{0}||'.format(k)] = v._items

        for k in self._GLOBAL_CONTEXT_TRANSLATABLE:
            deps_dict[k] = deps_dict['global'][k](lang)

        deps_dict['navigation_links'] = deps_dict['global']['navigation_links'](lang)

        task = {
            'name': os.path.normpath(output_name),
            'targets': [output_name],
            'file_dep': file_deps,
            'actions': [(self.render_template, [template_name, output_name,
                                                context, url_type])],
            'clean': True,
            'uptodate': [config_changed(deps_dict, 'nikola.nikola.Nikola.generic_renderer')] + ([] if uptodate_deps is None else uptodate_deps)
        }

        return utils.apply_filters(task, filters)

    def generic_page_renderer(self, lang, post, filters, context=None):
        """Render post fragments to final HTML pages."""
        extension = self.get_compiler(post.source_path).extension()
        output_name = os.path.join(self.config['OUTPUT_FOLDER'],
                                   post.destination_path(lang, extension))

        deps = post.deps(lang)
        uptodate_deps = post.deps_uptodate(lang)
        deps.extend(utils.get_asset_path(x, self.THEMES) for x in ('bundles', 'parent', 'engine'))

        context = copy(context) if context else {}
        context['post'] = post
        context['title'] = post.title(lang)
        context['description'] = post.description(lang)
        context['permalink'] = post.permalink(lang)
        if 'pagekind' not in context:
            context['pagekind'] = ['generic_page']
        if post.use_in_feeds:
            context['enable_comments'] = True
        else:
<<<<<<< HEAD
            context['enable_comments'] = self.config['COMMENTS_IN_PAGES']
        extension = self.get_compiler(post.source_path).extension()
        output_name = os.path.join(self.config['OUTPUT_FOLDER'],
                                   post.destination_path(lang, extension))
        deps_dict = copy(context)
        deps_dict.pop('post')
=======
            context['enable_comments'] = self.config['COMMENTS_IN_STORIES']

        deps_dict = {}
>>>>>>> 30ec729a
        if post.prev_post:
            deps_dict['PREV_LINK'] = [post.prev_post.permalink(lang)]
        if post.next_post:
            deps_dict['NEXT_LINK'] = [post.next_post.permalink(lang)]
        deps_dict['comments'] = context['enable_comments']
        if post:
            deps_dict['post_translations'] = post.translated_to

        yield self.generic_renderer(lang, output_name, post.template_name, filters,
                                    file_deps=deps,
                                    uptodate_deps=uptodate_deps,
                                    context=context,
                                    context_deps_remove=['post'],
                                    post_deps_dict=deps_dict)

    def generic_post_list_renderer(self, lang, posts, output_name, template_name, filters, extra_context):
        """Render pages with lists of posts."""
        deps = []
        uptodate_deps = []
        for post in posts:
            deps += post.deps(lang)
            uptodate_deps += post.deps_uptodate(lang)

        context = {}
        context["posts"] = posts
        context["title"] = self.config['BLOG_TITLE'](lang)
        context["description"] = self.config['BLOG_DESCRIPTION'](lang)
        context["prevlink"] = None
        context["nextlink"] = None
        if extra_context:
            context.update(extra_context)

        post_deps_dict = {}
        post_deps_dict["posts"] = [(p.meta[lang]['title'], p.permalink(lang)) for p in posts]

        return self.generic_renderer(lang, output_name, template_name, filters,
                                     file_deps=deps,
                                     uptodate_deps=uptodate_deps,
                                     context=context,
                                     post_deps_dict=post_deps_dict)

    def atom_feed_renderer(self, lang, posts, output_path, filters,
                           extra_context):
        """Render Atom feeds and archives with lists of posts.

        Feeds are considered archives when no future updates to them are expected.
        """
        def atom_link(link_rel, link_type, link_href):
            link = lxml.etree.Element("link")
            link.set("rel", link_rel)
            link.set("type", link_type)
            link.set("href", utils.encodelink(link_href))
            return link

        utils.LocaleBorg().set_locale(lang)
        deps = []
        uptodate_deps = []
        for post in posts:
            deps += post.deps(lang)
            uptodate_deps += post.deps_uptodate(lang)
        context = {}
        context["posts"] = posts
        context["title"] = self.config['BLOG_TITLE'](lang)
        context["description"] = self.config['BLOG_DESCRIPTION'](lang)
        context["lang"] = lang
        context["prevlink"] = None
        context["nextlink"] = None
        context["is_feed_stale"] = None
        context.update(extra_context)
        deps_context = copy(context)
        deps_context["posts"] = [(p.meta[lang]['title'], p.permalink(lang)) for p in
                                 posts]
        deps_context["global"] = self.GLOBAL_CONTEXT

        for k in self._GLOBAL_CONTEXT_TRANSLATABLE:
            deps_context[k] = deps_context['global'][k](lang)

        deps_context['navigation_links'] = deps_context['global']['navigation_links'](lang)

        nslist = {}
        if context["is_feed_stale"] or "feedpagenum" in context and (not context["feedpagenum"] == context["feedpagecount"] - 1 and not context["feedpagenum"] == 0):
            nslist["fh"] = "http://purl.org/syndication/history/1.0"
        feed_xsl_link = self.abs_link("/assets/xml/atom.xsl")
        feed_root = lxml.etree.Element("feed", nsmap=nslist)
        feed_root.addprevious(lxml.etree.ProcessingInstruction(
            "xml-stylesheet",
            'href="' + utils.encodelink(feed_xsl_link) + '" type="text/xsl media="all"'))
        feed_root.set("{http://www.w3.org/XML/1998/namespace}lang", lang)
        feed_root.set("xmlns", "http://www.w3.org/2005/Atom")
        feed_title = lxml.etree.SubElement(feed_root, "title")
        feed_title.text = context["title"]
        feed_id = lxml.etree.SubElement(feed_root, "id")
        feed_id.text = self.abs_link(context["feedlink"])
        feed_updated = lxml.etree.SubElement(feed_root, "updated")
        feed_updated.text = utils.LocaleBorg().formatted_date('webiso', datetime.datetime.now(tz=dateutil.tz.tzutc()))
        feed_author = lxml.etree.SubElement(feed_root, "author")
        feed_author_name = lxml.etree.SubElement(feed_author, "name")
        feed_author_name.text = self.config["BLOG_AUTHOR"](lang)
        feed_root.append(atom_link("self", "application/atom+xml",
                                   self.abs_link(context["feedlink"])))
        # Older is "next" and newer is "previous" in paginated feeds (opposite of archived)
        if "nextfeedlink" in context:
            feed_root.append(atom_link("next", "application/atom+xml",
                                       self.abs_link(context["nextfeedlink"])))
        if "prevfeedlink" in context:
            feed_root.append(atom_link("previous", "application/atom+xml",
                                       self.abs_link(context["prevfeedlink"])))
        if context["is_feed_stale"] or "feedpagenum" in context and not context["feedpagenum"] == 0:
            feed_root.append(atom_link("current", "application/atom+xml",
                             self.abs_link(context["currentfeedlink"])))
            # Older is "prev-archive" and newer is "next-archive" in archived feeds (opposite of paginated)
            if "prevfeedlink" in context and (context["is_feed_stale"] or "feedpagenum" in context and not context["feedpagenum"] == context["feedpagecount"] - 1):
                feed_root.append(atom_link("next-archive", "application/atom+xml",
                                           self.abs_link(context["prevfeedlink"])))
            if "nextfeedlink" in context:
                feed_root.append(atom_link("prev-archive", "application/atom+xml",
                                           self.abs_link(context["nextfeedlink"])))
            if context["is_feed_stale"] or "feedpagenum" and not context["feedpagenum"] == context["feedpagecount"] - 1:
                lxml.etree.SubElement(feed_root, "{http://purl.org/syndication/history/1.0}archive")
        feed_root.append(atom_link("alternate", "text/html",
                                   self.abs_link(context["permalink"])))
        feed_generator = lxml.etree.SubElement(feed_root, "generator")
        feed_generator.set("uri", "https://getnikola.com/")
        feed_generator.text = "Nikola"

        feed_append_query = None
        if self.config["FEED_LINKS_APPEND_QUERY"]:
            feed_append_query = self.config["FEED_LINKS_APPEND_QUERY"].format(
                feedRelUri=context["feedlink"],
                feedFormat="atom")

        def atom_post_text(post, text):
            if not self.config["FEED_PLAIN"]:
                if self.config["FEED_PREVIEWIMAGE"] and 'previewimage' in post.meta[lang] and post.meta[lang]['previewimage'] not in text:
                    text = "<figure><img src=\"{}\"></figure> {}".format(post.meta[lang]['previewimage'], text)

                # FIXME: this is duplicated with code in Post.text() and generic_rss_renderer
                try:
                    doc = lxml.html.document_fromstring(text)
                    doc.rewrite_links(lambda dst: self.url_replacer(post.permalink(lang), dst, lang, 'absolute'))
                    try:
                        body = doc.body
                        text = (body.text or '') + ''.join(
                            [lxml.html.tostring(child, encoding='unicode')
                                for child in body.iterchildren()])
                    except IndexError:  # No body there, it happens sometimes
                        text = ''
                except lxml.etree.ParserError as e:
                    if str(e) == "Document is empty":
                        text = ""
                    else:  # let other errors raise
                        raise(e)
            return text.strip()

        for post in posts:
            summary = atom_post_text(post, post.text(lang, teaser_only=True,
                                                     strip_html=self.config["FEED_PLAIN"],
                                                     feed_read_more_link=True,
                                                     feed_links_append_query=feed_append_query))
            content = None
            if not self.config["FEED_TEASERS"]:
                content = atom_post_text(post, post.text(lang, teaser_only=self.config["FEED_TEASERS"],
                                                         strip_html=self.config["FEED_PLAIN"],
                                                         feed_read_more_link=True,
                                                         feed_links_append_query=feed_append_query))

            entry_root = lxml.etree.SubElement(feed_root, "entry")
            entry_title = lxml.etree.SubElement(entry_root, "title")
            entry_title.text = post.title(lang)
            entry_id = lxml.etree.SubElement(entry_root, "id")
            entry_id.text = post.permalink(lang, absolute=True)
            entry_updated = lxml.etree.SubElement(entry_root, "updated")
            entry_updated.text = post.formatted_updated('webiso')
            entry_published = lxml.etree.SubElement(entry_root, "published")
            entry_published.text = post.formatted_date('webiso')
            entry_author = lxml.etree.SubElement(entry_root, "author")
            entry_author_name = lxml.etree.SubElement(entry_author, "name")
            entry_author_name.text = post.author(lang)
            entry_root.append(atom_link("alternate", "text/html",
                              post.permalink(lang, absolute=True,
                                             query=feed_append_query)))
            entry_summary = lxml.etree.SubElement(entry_root, "summary")
            if not self.config["FEED_PLAIN"]:
                entry_summary.set("type", "html")
            else:
                entry_summary.set("type", "text")
            entry_summary.text = summary
            if content:
                entry_content = lxml.etree.SubElement(entry_root, "content")
                if not self.config["FEED_PLAIN"]:
                    entry_content.set("type", "html")
                else:
                    entry_content.set("type", "text")
                entry_content.text = content
            for category in post.tags_for_language(lang):
                entry_category = lxml.etree.SubElement(entry_root, "category")
                entry_category.set("term", utils.slugify(category, lang))
                entry_category.set("label", category)

        dst_dir = os.path.dirname(output_path)
        utils.makedirs(dst_dir)
        with io.open(output_path, "w+", encoding="utf-8") as atom_file:
            data = lxml.etree.tostring(feed_root.getroottree(), encoding="UTF-8", pretty_print=True, xml_declaration=True)
            if isinstance(data, utils.bytes_str):
                data = data.decode('utf-8')
            atom_file.write(data)

    def generic_index_renderer(self, lang, posts, indexes_title, template_name, context_source, kw, basename, page_link, page_path, additional_dependencies=[]):
        """Create an index page.

        lang: The language
        posts: A list of posts
        indexes_title: Title
        template_name: Name of template file
        context_source: This will be copied and extended and used as every
                        page's context
        kw: An extended version will be used for uptodate dependencies
        basename: Basename for task
        page_link: A function accepting an index i, the displayed page number,
                   the number of pages, and a boolean force_addition
                   which creates a link to the i-th page (where i ranges
                   between 0 and num_pages-1). The displayed page (between 1
                   and num_pages) is the number (optionally) displayed as
                   'page %d' on the rendered page. If force_addition is True,
                   the appendum (inserting '-%d' etc.) should be done also for
                   i == 0.
        page_path: A function accepting an index i, the displayed page number,
                   the number of pages, and a boolean force_addition,
                   which creates a path to the i-th page. All arguments are
                   as the ones for page_link.
        additional_dependencies: a list of dependencies which will be added
                                 to task['uptodate']
        """
        # Update kw
        kw = kw.copy()
        kw["tag_pages_are_indexes"] = self.config['TAG_PAGES_ARE_INDEXES']
        kw["index_display_post_count"] = self.config['INDEX_DISPLAY_POST_COUNT']
        kw["index_teasers"] = self.config['INDEX_TEASERS']
        kw["indexes_pages"] = self.config['INDEXES_PAGES'](lang)
        kw["indexes_pages_main"] = self.config['INDEXES_PAGES_MAIN']
        kw["indexes_static"] = self.config['INDEXES_STATIC']
        kw['indexes_prety_page_url'] = self.config["INDEXES_PRETTY_PAGE_URL"]
        kw['demote_headers'] = self.config['DEMOTE_HEADERS']
        kw['generate_atom'] = self.config["GENERATE_ATOM"]
        kw['feed_link_append_query'] = self.config["FEED_LINKS_APPEND_QUERY"]
        kw['currentfeed'] = None

        # Split in smaller lists
        lists = []
        if kw["indexes_static"]:
            lists.append(posts[:kw["index_display_post_count"]])
            posts = posts[kw["index_display_post_count"]:]
            while posts:
                lists.append(posts[-kw["index_display_post_count"]:])
                posts = posts[:-kw["index_display_post_count"]]
        else:
            while posts:
                lists.append(posts[:kw["index_display_post_count"]])
                posts = posts[kw["index_display_post_count"]:]
        num_pages = len(lists)
        for i, post_list in enumerate(lists):
            context = context_source.copy()
            if 'pagekind' not in context:
                context['pagekind'] = ['index']
            ipages_i = utils.get_displayed_page_number(i, num_pages, self)
            if kw["indexes_pages"]:
                indexes_pages = kw["indexes_pages"] % ipages_i
            else:
                if kw["indexes_pages_main"]:
                    ipages_msg = "page %d"
                else:
                    ipages_msg = "old posts, page %d"
                indexes_pages = " (" + \
                    kw["messages"][lang][ipages_msg] % ipages_i + ")"
            if i > 0 or kw["indexes_pages_main"]:
                context["title"] = indexes_title + indexes_pages
            else:
                context["title"] = indexes_title
            context["prevlink"] = None
            context["nextlink"] = None
            context['index_teasers'] = kw['index_teasers']
            prevlink = None
            nextlink = None
            if kw["indexes_static"]:
                if i > 0:
                    if i < num_pages - 1:
                        prevlink = i + 1
                    elif i == num_pages - 1:
                        prevlink = 0
                if num_pages > 1:
                    if i > 1:
                        nextlink = i - 1
                    elif i == 0:
                        nextlink = num_pages - 1
            else:
                if i >= 1:
                    prevlink = i - 1
                if i < num_pages - 1:
                    nextlink = i + 1
            if prevlink is not None:
                context["prevlink"] = page_link(prevlink,
                                                utils.get_displayed_page_number(prevlink, num_pages, self),
                                                num_pages, False)
                context["prevfeedlink"] = page_link(prevlink,
                                                    utils.get_displayed_page_number(prevlink, num_pages, self),
                                                    num_pages, False, extension=".atom")
            if nextlink is not None:
                context["nextlink"] = page_link(nextlink,
                                                utils.get_displayed_page_number(nextlink, num_pages, self),
                                                num_pages, False)
                context["nextfeedlink"] = page_link(nextlink,
                                                    utils.get_displayed_page_number(nextlink, num_pages, self),
                                                    num_pages, False, extension=".atom")
            context["permalink"] = page_link(i, ipages_i, num_pages, False)
            output_name = os.path.join(kw['output_folder'], page_path(i, ipages_i, num_pages, False))
            task = self.generic_post_list_renderer(
                lang,
                post_list,
                output_name,
                template_name,
                kw['filters'],
                context,
            )
            task['uptodate'] = task['uptodate'] + [utils.config_changed(kw, 'nikola.nikola.Nikola.generic_index_renderer')] + additional_dependencies
            task['basename'] = basename
            yield task

            if kw['generate_atom']:
                atom_output_name = os.path.join(kw['output_folder'], page_path(i, ipages_i, num_pages, False, extension=".atom"))
                context["feedlink"] = page_link(i, ipages_i, num_pages, False, extension=".atom")
                if not kw["currentfeed"]:
                    kw["currentfeed"] = context["feedlink"]
                context["currentfeedlink"] = kw["currentfeed"]
                context["feedpagenum"] = i
                context["feedpagecount"] = num_pages
                kw['feed_teasers'] = self.config['FEED_TEASERS']
                kw['feed_plain'] = self.config['FEED_PLAIN']
                kw['feed_previewimage'] = self.config['FEED_PREVIEWIMAGE']
                atom_task = {
                    "basename": basename,
                    "name": atom_output_name,
                    "file_dep": sorted([_.base_path for _ in post_list]),
                    "task_dep": ['render_posts'],
                    "targets": [atom_output_name],
                    "actions": [(self.atom_feed_renderer,
                                (lang,
                                 post_list,
                                 atom_output_name,
                                 kw['filters'],
                                 context,))],
                    "clean": True,
                    "uptodate": [utils.config_changed(kw, 'nikola.nikola.Nikola.atom_feed_renderer')] + additional_dependencies
                }
                yield utils.apply_filters(atom_task, kw['filters'])

        if kw["indexes_pages_main"] and kw['indexes_prety_page_url'](lang):
            # create redirection
            output_name = os.path.join(kw['output_folder'], page_path(0, utils.get_displayed_page_number(0, num_pages, self), num_pages, True))
            link = page_link(0, utils.get_displayed_page_number(0, num_pages, self), num_pages, False)
            yield utils.apply_filters({
                'basename': basename,
                'name': output_name,
                'targets': [output_name],
                'actions': [(utils.create_redirect, (output_name, link))],
                'clean': True,
                'uptodate': [utils.config_changed(kw, 'nikola.nikola.Nikola.generic_index_renderer')],
            }, kw["filters"])

    def __repr__(self):
        """Representation of a Nikola site."""
        return '<Nikola Site: {0!r}>'.format(self.config['BLOG_TITLE'](self.config['DEFAULT_LANG']))


def sanitized_locales(locale_fallback, locale_default, locales, translations):
    """Sanitize all locales availble in Nikola.

    There will be one locale for each language in translations.

    Locales for languages not in translations are ignored.

    An explicit locale for a language can be specified in locales[language].

    Locales at the input must be in the string style (like 'en', 'en.utf8'), and
    the string can be unicode or bytes; at the output will be of type str, as
    required by locale.setlocale.

    Explicit but invalid locales are replaced with the sanitized locale_fallback

    Languages with no explicit locale are set to
        the sanitized locale_default if it was explicitly set
        sanitized guesses compatible with v 6.0.4 if locale_default was None

    NOTE: never use locale.getlocale() , it can return values that
    locale.setlocale will not accept in Windows XP, 7 and pythons 2.6, 2.7, 3.3
    Examples: "Spanish", "French" can't do the full circle set / get / set
    """
    if sys.platform != 'win32':
        workaround_empty_LC_ALL_posix()

    # locales for languages not in translations are ignored
    extras = set(locales) - set(translations)
    if extras:
        msg = 'Unexpected languages in LOCALES, ignoring them: {0}'
        utils.LOGGER.warn(msg.format(', '.join(extras)))
        for lang in extras:
            del locales[lang]

    # py2x: get/setlocale related functions require the locale string as a str
    # so convert
    locale_fallback = str(locale_fallback) if locale_fallback else None
    locale_default = str(locale_default) if locale_default else None
    for lang in locales:
        locales[lang] = str(locales[lang])

    locale_fallback = valid_locale_fallback(locale_fallback)

    # explicit but invalid locales are replaced with the sanitized locale_fallback
    for lang in locales:
        if not is_valid_locale(locales[lang]):
            msg = 'Locale {0} for language {1} not accepted by python locale.'
            utils.LOGGER.warn(msg.format(locales[lang], lang))
            locales[lang] = locale_fallback

    # languages with no explicit locale
    missing = set(translations) - set(locales)
    if locale_default:
        # are set to the sanitized locale_default if it was explicitly set
        if not is_valid_locale(locale_default):
            msg = 'LOCALE_DEFAULT {0} could not be set, using {1}'
            utils.LOGGER.warn(msg.format(locale_default, locale_fallback))
            locale_default = locale_fallback
        for lang in missing:
            locales[lang] = locale_default
    else:
        # are set to sanitized guesses compatible with v 6.0.4 in Linux-Mac (was broken in Windows)
        if sys.platform == 'win32':
            guess_locale_fom_lang = guess_locale_from_lang_windows
        else:
            guess_locale_fom_lang = guess_locale_from_lang_posix
        for lang in missing:
            locale_n = guess_locale_fom_lang(lang)
            if not locale_n:
                locale_n = locale_fallback
                msg = "Could not guess locale for language {0}, using locale {1}"
                utils.LOGGER.warn(msg.format(lang, locale_n))
                utils.LOGGER.warn("Please fix your OS locale configuration or use the LOCALES option in conf.py to specify your preferred locale.")
                if sys.platform != 'win32':
                    utils.LOGGER.warn("Make sure to use an UTF-8 locale to ensure Unicode support.")
            locales[lang] = locale_n

    return locale_fallback, locale_default, locales


def is_valid_locale(locale_n):
    """Check if locale (type str) is valid."""
    try:
        locale.setlocale(locale.LC_ALL, locale_n)
        return True
    except locale.Error:
        return False


def valid_locale_fallback(desired_locale=None):
    """Provide a default fallback_locale, a string that locale.setlocale will accept.

    If desired_locale is provided must be of type str for py2x compatibility
    """
    # Whenever fallbacks change, adjust test TestHarcodedFallbacksWork
    candidates_windows = [str('English'), str('C')]
    candidates_posix = [str('en_US.UTF-8'), str('C')]
    candidates = candidates_windows if sys.platform == 'win32' else candidates_posix
    if desired_locale:
        candidates = list(candidates)
        candidates.insert(0, desired_locale)
    found_valid = False
    for locale_n in candidates:
        found_valid = is_valid_locale(locale_n)
        if found_valid:
            break
    if not found_valid:
        msg = 'Could not find a valid fallback locale, tried: {0}'
        utils.LOGGER.warn(msg.format(candidates))
    elif desired_locale and (desired_locale != locale_n):
        msg = 'Desired fallback locale {0} could not be set, using: {1}'
        utils.LOGGER.warn(msg.format(desired_locale, locale_n))
    return locale_n


def guess_locale_from_lang_windows(lang):
    """Guess a locale, basing on Windows language."""
    locale_n = str(LEGAL_VALUES['_WINDOWS_LOCALE_GUESSES'].get(lang, None))
    if not is_valid_locale(locale_n):
        locale_n = None
    return locale_n


def guess_locale_from_lang_posix(lang):
    """Guess a locale, basing on POSIX system language."""
    # compatibility v6.0.4
    if is_valid_locale(str(lang)):
        locale_n = str(lang)
    else:
        # this works in Travis when locale support set by Travis suggestion
        locale_n = str((locale.normalize(lang).split('.')[0]) + '.UTF-8')
    if not is_valid_locale(locale_n):
        # http://thread.gmane.org/gmane.comp.web.nikola/337/focus=343
        locale_n = str((locale.normalize(lang).split('.')[0]))
    if not is_valid_locale(locale_n):
        locale_n = None
    return locale_n


def workaround_empty_LC_ALL_posix():
    # clunky hack: we have seen some posix locales with all or most of LC_*
    # defined to the same value, but with LC_ALL empty.
    # Manually doing what we do here seems to work for nikola in that case.
    # It is unknown if it will work when the LC_* aren't homogeneous
    try:
        lc_time = os.environ.get('LC_TIME', None)
        lc_all = os.environ.get('LC_ALL', None)
        if lc_time and not lc_all:
            os.environ['LC_ALL'] = lc_time
    except Exception:
        pass<|MERGE_RESOLUTION|>--- conflicted
+++ resolved
@@ -2069,18 +2069,9 @@
         if post.use_in_feeds:
             context['enable_comments'] = True
         else:
-<<<<<<< HEAD
             context['enable_comments'] = self.config['COMMENTS_IN_PAGES']
-        extension = self.get_compiler(post.source_path).extension()
-        output_name = os.path.join(self.config['OUTPUT_FOLDER'],
-                                   post.destination_path(lang, extension))
-        deps_dict = copy(context)
-        deps_dict.pop('post')
-=======
-            context['enable_comments'] = self.config['COMMENTS_IN_STORIES']
 
         deps_dict = {}
->>>>>>> 30ec729a
         if post.prev_post:
             deps_dict['PREV_LINK'] = [post.prev_post.permalink(lang)]
         if post.next_post:
