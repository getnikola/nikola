--- conflicted
+++ resolved
@@ -22,7 +22,6 @@
     % endfor
     </ul>
     %endif
-<<<<<<< HEAD
 
 <div id="gallery_container"></div>
 %if photo_array:
@@ -31,27 +30,17 @@
     %for image in photo_array:
         <li><a href="${image['url']}" class="thumbnail image-reference" title="${image['title']|h}">
             <img src="${image['url_thumb']}" alt="${image['title']|h}" /></a>
-    %endfor
-</ul>
-</noscript>
-%endif
-=======
-    %if photo_array:
-    <ul class="thumbnails">
-        %for image in photo_array:
-            <li><a href="${image['url']}" class="thumbnail image-reference" title="${image['title']}">
-                <img src="${image['url_thumb']}" alt="${image['title']|h}" /></a>
                 %if 'description' in image:
                 <p>${image['description']}</p>
                 %endif
                 %if 'author' in image:
                 <p>Author: ${image['author']}</p>
                 %endif
-            </li>
-        %endfor
-    </ul>
-    %endif
->>>>>>> fe852da9
+        </li>
+    %endfor
+</ul>
+</noscript>
+%endif
 %if site_has_comments and enable_comments:
     ${comments.comment_form(None, permalink, title)}
 %endif
