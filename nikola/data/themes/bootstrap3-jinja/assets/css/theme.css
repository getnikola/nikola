--- conflicted
+++ resolved
@@ -173,7 +173,6 @@
 
 /* for alignment with Bootstrap's .entry-content styling */
 .entry-summary {
-<<<<<<< HEAD
     margin-top: 1em;
 }
 
@@ -182,8 +181,6 @@
     padding-top: 19px;
     color: #777;
     border-top: 1px solid #e5e5e5;
-=======
-  margin-top: 1em;
 }
 
 /* hat tip bootstrap/html5 boilerplate */
@@ -213,5 +210,4 @@
     .navbar {
         display: none;
     }
->>>>>>> ef142dd6
 }