--- conflicted
+++ resolved
@@ -5,25 +5,6 @@
 <%block name="sourcelink"></%block>
 
 <%block name="content">
-<<<<<<< HEAD
-${ui.bar(crumbs)}
-%if title:
-<h1>${title}</h1>
-%endif
-%if text:
-<p>
-    ${text}
-</p>
-%endif
-%if folders:
-<ul>
-% for folder, ftitle in folders:
-    <li><a href="${folder}"><i class="glyphicon
-    glyphicon-folder-open"></i>&nbsp;${ftitle}</a></li>
-% endfor
-</ul>
-%endif
-=======
     ${ui.bar(crumbs)}
     %if title:
     <h1>${title}</h1>
@@ -41,7 +22,6 @@
     % endfor
     </ul>
     %endif
->>>>>>> 4101f954
 
 <div id="gallery_container"></div>
 %if photo_array:
