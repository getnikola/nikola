--- conflicted
+++ resolved
@@ -97,12 +97,8 @@
         }
         task['uptodate'] = [utils.config_changed(tag_cloud_data)]
         task['targets'] = [output_name]
-<<<<<<< HEAD
-        task['actions'] = [(write_tag_data,[tag_cloud_data])]
+        task['actions'] = [(write_tag_data, [tag_cloud_data])]
         task['clean'] = True
-=======
-        task['actions'] = [(write_tag_data, [tag_cloud_data])]
->>>>>>> 5d9c40b1
         yield task
 
     def list_tags_page(self, kw):
