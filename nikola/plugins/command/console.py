--- conflicted
+++ resolved
@@ -80,11 +80,7 @@
                 req_missing(['IPython'], 'use the IPython console')
             raise e  # That’s how _execute knows whether to try something else.
         else:
-<<<<<<< HEAD
-            SITE = self.context['site']  # NOQA
-=======
             site = self.context['site']  # NOQA
->>>>>>> 76456bac
             conf = self.context['conf']  # NOQA
             commands = self.context['commands']  # NOQA
             IPython.embed(header=self.header.format('IPython'))
