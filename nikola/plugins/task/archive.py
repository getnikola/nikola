--- conflicted
+++ resolved
@@ -90,12 +90,9 @@
             "filters": self.site.config['FILTERS'],
             "create_monthly_archive": self.site.config['CREATE_MONTHLY_ARCHIVE'],
             "create_single_archive": self.site.config['CREATE_SINGLE_ARCHIVE'],
-<<<<<<< HEAD
-            "show_untranslated_posts": self.site.config['SHOW_UNTRANSLATED_POSTS']
-=======
+            "show_untranslated_posts": self.site.config['SHOW_UNTRANSLATED_POSTS'],
             "create_full_archives": self.site.config['CREATE_FULL_ARCHIVES'],
             "create_daily_archive": self.site.config['CREATE_DAILY_ARCHIVE'],
->>>>>>> 1cd36525
         }
         self.site.scan_posts()
         yield self.group_task()
