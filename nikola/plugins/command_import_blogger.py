# Copyright (c) 2012 Roberto Alsina y otros.

# Permission is hereby granted, free of charge, to any
# person obtaining a copy of this software and associated
# documentation files (the "Software"), to deal in the
# Software without restriction, including without limitation
# the rights to use, copy, modify, merge, publish,
# distribute, sublicense, and/or sell copies of the
# Software, and to permit persons to whom the Software is
# furnished to do so, subject to the following conditions:
#
# The above copyright notice and this permission notice
# shall be included in all copies or substantial portions of
# the Software.
#
# THE SOFTWARE IS PROVIDED "AS IS", WITHOUT WARRANTY OF ANY
# KIND, EXPRESS OR IMPLIED, INCLUDING BUT NOT LIMITED TO THE
# WARRANTIES OF MERCHANTABILITY, FITNESS FOR A PARTICULAR
# PURPOSE AND NONINFRINGEMENT. IN NO EVENT SHALL THE AUTHORS
# OR COPYRIGHT HOLDERS BE LIABLE FOR ANY CLAIM, DAMAGES OR
# OTHER LIABILITY, WHETHER IN AN ACTION OF CONTRACT, TORT OR
# OTHERWISE, ARISING FROM, OUT OF OR IN CONNECTION WITH THE
# SOFTWARE OR THE USE OR OTHER DEALINGS IN THE SOFTWARE.

from __future__ import unicode_literals, print_function
import codecs
import csv
import datetime
import os
import time

try:
    from urlparse import urlparse
except ImportError:
    from urllib.parse import urlparse  # NOQA

try:
    import feedparser
except ImportError:
    feedparser = None  # NOQA
from lxml import html
from mako.template import Template

from nikola.plugin_categories import Command
from nikola import utils

links = {}


class CommandImportBlogger(Command):
    """Import a blogger dump."""

    name = "import_blogger"
    doc_usage = "[options] blogger_export_file"
    doc_purpose = "Import a blogger dump."
    cmd_options = [
        {
            'name': 'output_folder',
            'long': 'output-folder',
            'short': 'o',
            'default': 'new_site',
            'help': 'Location to write imported content.'
        },
        {
            'name': 'exclude_drafts',
            'long': 'no-drafts',
            'short': 'd',
            'default': False,
            'type': bool,
            'help': "Don't import drafts",
        },
    ]

    def execute(self, options, args):
        """Import a Wordpress blog from an export file into a Nikola site."""

        # Parse the data
        if feedparser is None:
            print('To use the import_blogger command,'
                  ' you have to install the "feedparser" package.')
            return

        if not args:
            print(self.help())
            return

        options['filename'] = args[0]
        self.blogger_export_file = options['filename']
        self.output_folder = options['output_folder']
        self.import_into_existing_site = False
        self.exclude_drafts = options['exclude_drafts']
        self.url_map = {}
        channel = self.get_channel_from_file(self.blogger_export_file)
        self.context = self.populate_context(channel)
        conf_template = self.generate_base_site()
        self.context['REDIRECTIONS'] = self.configure_redirections(
            self.url_map)

        self.import_posts(channel)
        self.write_urlmap_csv(
            os.path.join(self.output_folder, 'url_map.csv'), self.url_map)

        self.write_configuration(self.get_configuration_output_path(
        ), conf_template.render(**self.context))

    @classmethod
    def get_channel_from_file(cls, filename):
        if not os.path.isfile(filename):
            raise Exception("Missing file: %s" % filename)
        return feedparser.parse(filename)

    @staticmethod
    def configure_redirections(url_map):
        redirections = []
        for k, v in url_map.items():
            # remove the initial "/" because src is a relative file path
            src = (urlparse(k).path + 'index.html')[1:]
            dst = (urlparse(v).path)
            if src == 'index.html':
                print("Can't do a redirect for: {0!r}".format(k))
            else:
                redirections.append((src, dst))

        return redirections

    def generate_base_site(self):
        if not os.path.exists(self.output_folder):
            os.system('nikola init --empty ' + self.output_folder)
        else:
            self.import_into_existing_site = True
            print('The folder {0} already exists - assuming that this is a '
                  'already existing nikola site.'.format(self.output_folder))

        conf_template = Template(filename=os.path.join(
            os.path.dirname(utils.__file__), 'conf.py.in'))

        return conf_template

    @staticmethod
    def populate_context(channel):
        context = {}
        context['DEFAULT_LANG'] = 'en'  # blogger doesn't include the language
                                        # in the dump
        context['BLOG_TITLE'] = channel.feed.title

        context['BLOG_DESCRIPTION'] = ''  # Missing in the dump
        context['BLOG_URL'] = channel.feed.link.rstrip('/')
        context['BLOG_EMAIL'] = channel.feed.author_detail.email
        context['BLOG_AUTHOR'] = channel.feed.author_detail.name
        context['POST_PAGES'] = '''(
            ("posts/*.html", "posts", "post.tmpl", True),
            ("stories/*.html", "stories", "story.tmpl", False),
        )'''
        context['POST_COMPILERS'] = '''{
        "rest": ('.txt', '.rst'),
        "markdown": ('.md', '.mdown', '.markdown', '.wp'),
        "html": ('.html', '.htm')
        }
        '''

        return context

    @classmethod
    def transform_content(cls, content):
        # No transformations yet
        return content

    @classmethod
    def write_content(cls, filename, content):
        doc = html.document_fromstring(content)
        doc.rewrite_links(replacer)

        with open(filename, "wb+") as fd:
            fd.write(html.tostring(doc, encoding='utf8'))

    @staticmethod
    def write_metadata(filename, title, slug, post_date, description, tags):
        with codecs.open(filename, "w+", "utf8") as fd:
            fd.write('\n'.join((title, slug, post_date, ','.join(tags), '',
                                description)))

    def import_item(self, item, out_folder=None):
        """Takes an item from the feed and creates a post file."""
        if out_folder is None:
            out_folder = 'posts'

        # link is something like http://foo.com/2012/09/01/hello-world/
        # So, take the path, utils.slugify it, and that's our slug
        link = item.link
        link_path = urlparse(link).path

        title = item.title

        # blogger supports empty titles, which Nikola doesn't
        if not title:
            print("Warning: Empty title in post with URL {0}. Using NO_TITLE "
                  "as placeholder, please fix.".format(link))
            title = "NO_TITLE"

        if link_path.lower().endswith('.html'):
            link_path = link_path[:-5]

        slug = utils.slugify(link_path)

        if not slug:  # should never happen
            print("Error converting post:", title)
            return

        description = ''
        post_date = datetime.datetime.fromtimestamp(time.mktime(
            item.published_parsed))

        for candidate in item.content:
            if candidate.type == 'text/html':
                content = candidate.value
                break
                #  FIXME: handle attachments

        tags = []
        for tag in item.tags:
            if tag.scheme == 'http://www.blogger.com/atom/ns#':
                tags.append(tag.term)

        if item.get('app_draft'):
            tags.append('draft')
            is_draft = True
        else:
            is_draft = False

        self.url_map[link] = self.context['BLOG_URL'] + '/' + \
            out_folder + '/' + slug + '.html'

        if is_draft and self.exclude_drafts:
            print('Draft "{0}" will not be imported.'.format(title))
        elif content.strip():
            # If no content is found, no files are written.
            content = self.transform_content(content)

            self.write_metadata(os.path.join(self.output_folder, out_folder,
                                             slug + '.meta'),
                                title, slug, post_date, description, tags)
            self.write_content(
                os.path.join(self.output_folder, out_folder, slug + '.html'),
                content)
        else:
            print('Not going to import "{0}" because it seems to contain'
                  ' no content.'.format(title))

    def process_item(self, item):
        post_type = item.tags[0].term

        if post_type == 'http://schemas.google.com/blogger/2008/kind#post':
            self.import_item(item, 'posts')
        elif post_type == 'http://schemas.google.com/blogger/2008/kind#page':
            self.import_item(item, 'stories')
        elif post_type == ('http://schemas.google.com/blogger/2008/kind'
                           '#settings'):
            # Ignore settings
            pass
        elif post_type == ('http://schemas.google.com/blogger/2008/kind'
                           '#template'):
            # Ignore template
            pass
        elif post_type == ('http://schemas.google.com/blogger/2008/kind'
                           '#comment'):
            # FIXME: not importing comments. Does blogger support "pages"?
            pass
        else:
            print("Unknown post_type:", post_type)

    def import_posts(self, channel):
        for item in channel.entries:
            self.process_item(item)

    @staticmethod
    def write_urlmap_csv(output_file, url_map):
        with codecs.open(output_file, 'w+', 'utf8') as fd:
            csv_writer = csv.writer(fd)
            for item in url_map.items():
                csv_writer.writerow(item)

    def get_configuration_output_path(self):
        if not self.import_into_existing_site:
            filename = 'conf.py'
        else:
            filename = 'conf.py.wordpress_import-{0}'.format(
                datetime.datetime.now().strftime('%Y%m%d_%H%M%s'))
        config_output_path = os.path.join(self.output_folder, filename)
        print('Configuration will be written to: ' + config_output_path)

        return config_output_path

    @staticmethod
    def write_configuration(filename, rendered_template):
        with codecs.open(filename, 'w+', 'utf8') as fd:
            fd.write(rendered_template)

<<<<<<< HEAD
    def run(self, *arguments):
        """Import a Wordpress blog from an export file into a Nikola site."""
        # Parse the data
        if feedparser is None:
            print('To use the import_blogger command,'
                  ' you have to install the "feedparser" package.')
            return

        parser = OptionParser(
            usage="nikola {0} [options] blogger_export_file".format(self.name))
        parser.add_option('-f', '--filename', dest='filename',
                          help='Blogger export file from which the import is '
                               'made.')
        parser.add_option('-o', '--output-folder', dest='output_folder',
                          default='new_site',
                          help='The location into which the imported content '
                               'will be written')
        parser.add_option('-d', '--no-drafts', dest='exclude_drafts',
                          default=False, action="store_true", help='Do not '
                          'import drafts.')

        (options, args) = parser.parse_args(list(arguments))

        if not options.filename and args:
            options.filename = args[0]

        if not options.filename:
            parser.print_usage()
            return

        self.blogger_export_file = options.filename
        self.output_folder = options.output_folder
        self.import_into_existing_site = False
        self.exclude_drafts = options.exclude_drafts
        self.url_map = {}
        channel = self.get_channel_from_file(self.blogger_export_file)
        self.context = self.populate_context(channel)
        conf_template = self.generate_base_site()
        self.context['REDIRECTIONS'] = self.configure_redirections(
            self.url_map)

        self.import_posts(channel)
        self.write_urlmap_csv(
            os.path.join(self.output_folder, 'url_map.csv'), self.url_map)

        self.write_configuration(self.get_configuration_output_path(
        ), conf_template.render(**self.context))

=======
>>>>>>> 0417da4c

def replacer(dst):
    return links.get(dst, dst)<|MERGE_RESOLUTION|>--- conflicted
+++ resolved
@@ -295,57 +295,5 @@
         with codecs.open(filename, 'w+', 'utf8') as fd:
             fd.write(rendered_template)
 
-<<<<<<< HEAD
-    def run(self, *arguments):
-        """Import a Wordpress blog from an export file into a Nikola site."""
-        # Parse the data
-        if feedparser is None:
-            print('To use the import_blogger command,'
-                  ' you have to install the "feedparser" package.')
-            return
-
-        parser = OptionParser(
-            usage="nikola {0} [options] blogger_export_file".format(self.name))
-        parser.add_option('-f', '--filename', dest='filename',
-                          help='Blogger export file from which the import is '
-                               'made.')
-        parser.add_option('-o', '--output-folder', dest='output_folder',
-                          default='new_site',
-                          help='The location into which the imported content '
-                               'will be written')
-        parser.add_option('-d', '--no-drafts', dest='exclude_drafts',
-                          default=False, action="store_true", help='Do not '
-                          'import drafts.')
-
-        (options, args) = parser.parse_args(list(arguments))
-
-        if not options.filename and args:
-            options.filename = args[0]
-
-        if not options.filename:
-            parser.print_usage()
-            return
-
-        self.blogger_export_file = options.filename
-        self.output_folder = options.output_folder
-        self.import_into_existing_site = False
-        self.exclude_drafts = options.exclude_drafts
-        self.url_map = {}
-        channel = self.get_channel_from_file(self.blogger_export_file)
-        self.context = self.populate_context(channel)
-        conf_template = self.generate_base_site()
-        self.context['REDIRECTIONS'] = self.configure_redirections(
-            self.url_map)
-
-        self.import_posts(channel)
-        self.write_urlmap_csv(
-            os.path.join(self.output_folder, 'url_map.csv'), self.url_map)
-
-        self.write_configuration(self.get_configuration_output_path(
-        ), conf_template.render(**self.context))
-
-=======
->>>>>>> 0417da4c
-
 def replacer(dst):
     return links.get(dst, dst)