--- conflicted
+++ resolved
@@ -127,11 +127,8 @@
 
 def print_coverage_configure():
     for branch, hit in branch_coverage_configure.items():
-<<<<<<< HEAD
-        print(f"configure {branch} was {'hit' if hit else 'not hit'}")
-=======
-        print(f"{branch} was {'hit' if hit else 'not hit'}")
->>>>>>> d6626257
+    print(f"configure {branch} was {'hit' if hit else 'not hit'}")
+
 def reset_coverage_configure():
     for key in branch_coverage_configure:
         branch_coverage_configure[key] = False
