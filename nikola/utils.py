--- conflicted
+++ resolved
@@ -71,15 +71,11 @@
 LOGGER = get_logger('Nikola')
 STRICT_HANDLER = ExceptionHandler(ApplicationWarning, level='WARNING')
 
-<<<<<<< HEAD
 if os.getenv('NIKOLA_DEBUG'):
     logging.basicConfig(level=logging.DEBUG) 
 else:
     logging.basicConfig(level=logging.WARNING) 
-#redirect_logging()
-
-=======
->>>>>>> 107bd6ad
+
 
 def req_missing(names, purpose, python=True, optional=False):
     """Log that we are missing some requirements."""
